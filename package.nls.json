--- conflicted
+++ resolved
@@ -18,11 +18,7 @@
     "AWS.configuration.description.cdk.explorer.enabled": "Enable the AWS CDK Explorer",
     "AWS.configuration.description.logLevel": "The AWS Toolkit's log level (changes reflected on restart)",
     "AWS.configuration.description.onDefaultRegionMissing": "Action to take when a Profile's default region is hidden in the Explorer. Possible values:\n* `add` - shows region in the explorer\n* `ignore` - does nothing with the region\n* `prompt` - (default) asks the user what they would like to do.",
-<<<<<<< HEAD
-=======
-    "AWS.configuration.sam.template.depth": "The maximum subfolder depth within a workspace that the Toolkit will search for SAM Template files",
     "AWS.configuration.description.s3.maxItemsPerPage": "Controls how many S3 items are listed before showing a node to `Load More...`.\nThis corresponds to the `MaxKeys` requested in a single call to S3. [Learn More](https://docs.aws.amazon.com/AmazonS3/latest/API/API_ListObjectsV2.html#AmazonS3-ListObjectsV2-response-MaxKeys)",
->>>>>>> ae41a75a
     "AWS.configuration.description.samcli.debug.attach.retry.maximum": "If the Toolkit is unable to attach a debugger, this is the number of times to retry before giving up.",
     "AWS.configuration.description.samcli.debug.attach.timeout": "Maximum time (in milliseconds) to wait for SAM output while starting a Local Lambda session",
     "AWS.configuration.description.samcli.location": "Location of SAM CLI. SAM CLI is used to create, build, package, and deploy Serverless Applications. [Learn More](https://aws.amazon.com/serverless/sam/)",
