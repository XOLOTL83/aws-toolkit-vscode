{
    "name": "aws-toolkit-vscode",
    "displayName": "AWS Toolkit",
    "description": "Including support for CodeWhisperer, CodeCatalyst, Lambda, S3, CloudWatch Logs, and many other services",
    "version": "1.84.0-SNAPSHOT",
    "extensionKind": [
        "workspace"
    ],
    "publisher": "amazonwebservices",
    "license": "Apache-2.0",
    "repository": {
        "type": "git",
        "url": "https://github.com/aws/aws-toolkit-vscode"
    },
    "engines": {
        "vscode": "^1.65.0"
    },
    "icon": "resources/marketplace/aws-icon-256x256.png",
    "bugs": {
        "url": "https://github.com/aws/aws-toolkit-vscode/issues"
    },
    "galleryBanner": {
        "color": "#FF9900",
        "theme": "light"
    },
    "categories": [
        "Debuggers",
        "Linters",
        "Other"
    ],
    "keywords": [
        "Lambda",
        "CodeCatalyst",
        "CodeWhisperer",
        "Code",
        "Whisperer"
    ],
    "preview": false,
    "qna": "https://github.com/aws/aws-toolkit-vscode/issues",
    "activationEvents": [
        "onStartupFinished",
        "onDebugResolve:aws-sam",
        "onView:aws.codeWhisperer.securityPanel",
        "onDebugInitialConfigurations",
        "onLanguage:javascript",
        "onLanguage:java",
        "onLanguage:python",
        "onLanguage:csharp",
        "onLanguage:yaml",
        "onFileSystem:s3",
        "onFileSystem:s3-readonly",
        "onCommand:aws.codeWhisperer.accept"
    ],
    "main": "./dist/src/main",
    "browser": "./dist/src/extensionWeb",
    "contributes": {
        "configuration": {
            "type": "object",
            "title": "%AWS.productName%",
            "cloud9": {
                "cn": {
                    "title": "%AWS.productName.cn%"
                }
            },
            "properties": {
                "aws.profile": {
                    "type": "string",
                    "deprecationMessage": "The current profile is now stored internally by the Toolkit.",
                    "description": "%AWS.configuration.profileDescription%"
                },
                "aws.ecs.openTerminalCommand": {
                    "type": "string",
                    "default": "/bin/sh",
                    "markdownDescription": "%AWS.configuration.description.ecs.openTerminalCommand%"
                },
                "aws.iot.maxItemsPerPage": {
                    "type": "number",
                    "default": 100,
                    "minimum": 1,
                    "maximum": 250,
                    "markdownDescription": "%AWS.configuration.description.iot.maxItemsPerPage%"
                },
                "aws.s3.maxItemsPerPage": {
                    "type": "number",
                    "default": 300,
                    "minimum": 3,
                    "maximum": 1000,
                    "markdownDescription": "%AWS.configuration.description.s3.maxItemsPerPage%"
                },
                "aws.samcli.location": {
                    "type": "string",
                    "scope": "machine",
                    "default": "",
                    "markdownDescription": "%AWS.configuration.description.samcli.location%"
                },
                "aws.samcli.lambdaTimeout": {
                    "type": "number",
                    "default": 90000,
                    "markdownDescription": "%AWS.configuration.description.samcli.lambdaTimeout%"
                },
                "aws.samcli.legacyDeploy": {
                    "type": "boolean",
                    "default": false,
                    "markdownDescription": "%AWS.configuration.description.samcli.legacyDeploy%"
                },
                "aws.logLevel": {
                    "type": "string",
                    "default": "info",
                    "enum": [
                        "error",
                        "warn",
                        "info",
                        "verbose",
                        "debug"
                    ],
                    "enumDescriptions": [
                        "Errors Only",
                        "Errors and Warnings",
                        "Errors, Warnings, and Info",
                        "Errors, Warnings, Info, and Verbose",
                        "Errors, Warnings, Info, Verbose, and Debug"
                    ],
                    "markdownDescription": "%AWS.configuration.description.logLevel%",
                    "cloud9": {
                        "cn": {
                            "markdownDescription": "%AWS.configuration.description.logLevel.cn%"
                        }
                    }
                },
                "aws.telemetry": {
                    "type": "boolean",
                    "default": true,
                    "markdownDescription": "%AWS.configuration.description.telemetry%",
                    "cloud9": {
                        "cn": {
                            "markdownDescription": "%AWS.configuration.description.telemetry.cn%"
                        }
                    }
                },
                "aws.stepfunctions.asl.format.enable": {
                    "type": "boolean",
                    "scope": "window",
                    "default": true,
                    "description": "%AWS.stepFunctions.asl.format.enable.desc%"
                },
                "aws.stepfunctions.asl.maxItemsComputed": {
                    "type": "number",
                    "default": 5000,
                    "description": "%AWS.stepFunctions.asl.maxItemsComputed.desc%"
                },
                "aws.ssmDocument.ssm.maxItemsComputed": {
                    "type": "number",
                    "default": 5000,
                    "description": "%AWS.ssmDocument.ssm.maxItemsComputed.desc%"
                },
                "aws.cwl.limit": {
                    "type": "number",
                    "default": 10000,
                    "description": "%AWS.cwl.limit.desc%",
                    "maximum": 10000
                },
                "aws.samcli.manuallySelectedBuckets": {
                    "type": "object",
                    "description": "%AWS.samcli.deploy.bucket.recentlyUsed%",
                    "default": []
                },
                "aws.samcli.enableCodeLenses": {
                    "type": "boolean",
                    "description": "%AWS.configuration.enableCodeLenses%",
                    "default": false
                },
                "aws.suppressPrompts": {
                    "type": "object",
                    "description": "%AWS.configuration.description.suppressPrompts%",
                    "default": {},
                    "properties": {
                        "apprunnerNotifyPricing": {
                            "type": "boolean",
                            "default": false
                        },
                        "apprunnerNotifyPause": {
                            "type": "boolean",
                            "default": false
                        },
                        "ecsRunCommand": {
                            "type": "boolean",
                            "default": false
                        },
                        "ecsRunCommandEnable": {
                            "type": "boolean",
                            "default": false
                        },
                        "ecsRunCommandDisable": {
                            "type": "boolean",
                            "default": false
                        },
                        "regionAddAutomatically": {
                            "type": "boolean",
                            "default": false
                        },
                        "yamlExtPrompt": {
                            "type": "boolean",
                            "default": false
                        },
                        "fileViewerEdit": {
                            "type": "boolean",
                            "default": false
                        },
                        "createCredentialsProfile": {
                            "type": "boolean",
                            "default": false
                        },
                        "samcliConfirmDevStack": {
                            "type": "boolean",
                            "default": false
                        },
                        "remoteConnected": {
                            "type": "boolean",
                            "default": false
                        },
                        "codeWhispererConnectionExpired": {
                            "type": "boolean",
                            "default": false
                        }
                    },
                    "additionalProperties": false
                },
                "aws.experiments": {
                    "type": "object",
                    "markdownDescription": "%AWS.configuration.description.experiments%",
                    "default": {
                        "jsonResourceModification": false
                    },
                    "properties": {
                        "jsonResourceModification": {
                            "type": "boolean",
                            "default": false
                        }
                    },
                    "additionalProperties": false
                },
                "aws.codeWhisperer.includeSuggestionsWithCodeReferences": {
                    "type": "boolean",
                    "description": "%AWS.configuration.description.codewhisperer%",
                    "default": true
                },
                "aws.codeWhisperer.importRecommendation": {
                    "type": "boolean",
                    "description": "%AWS.configuration.description.codewhisperer.importRecommendation%",
                    "default": true
                },
                "aws.codeWhisperer.shareCodeWhispererContentWithAWS": {
                    "type": "boolean",
                    "markdownDescription": "%AWS.configuration.description.codewhisperer.shareCodeWhispererContentWithAWS%",
                    "default": true,
                    "scope": "application"
                },
                "aws.codeWhisperer.javaCompilationOutput": {
                    "type": "string",
                    "default": "",
                    "description": "Provide the ABSOLUTE path which is used to store java project compilation results."
                },
                "aws.resources.enabledResources": {
                    "type": "array",
                    "description": "%AWS.configuration.description.resources.enabledResources%",
                    "items": {
                        "type": "string"
                    }
                },
                "aws.lambda.recentlyUploaded": {
                    "type": "object",
                    "description": "%AWS.configuration.description.lambda.recentlyUploaded%",
                    "default": []
                }
            }
        },
        "debuggers": [
            {
                "type": "aws-sam",
                "label": "%AWS.configuration.description.awssam.debug.label%",
                "configurationAttributes": {
                    "direct-invoke": {
                        "$schema": "http://json-schema.org/draft-07/schema#",
                        "title": "AwsSamDebuggerConfiguration",
                        "additionalProperties": false,
                        "properties": {
                            "aws": {
                                "title": "AWS Connection",
                                "description": "%AWS.configuration.description.awssam.debug.aws%",
                                "properties": {
                                    "credentials": {
                                        "description": "%AWS.configuration.description.awssam.debug.credentials%",
                                        "type": "string",
                                        "cloud9": {
                                            "cn": {
                                                "description": "%AWS.configuration.description.awssam.debug.credentials.cn%"
                                            }
                                        }
                                    },
                                    "region": {
                                        "description": "%AWS.configuration.description.awssam.debug.region%",
                                        "type": "string"
                                    }
                                },
                                "additionalProperties": false,
                                "type": "object"
                            },
                            "invokeTarget": {
                                "oneOf": [
                                    {
                                        "title": "Template Target Properties",
                                        "description": "%AWS.configuration.description.awssam.debug.invokeTarget%",
                                        "properties": {
                                            "templatePath": {
                                                "description": "%AWS.configuration.description.awssam.debug.templatePath%",
                                                "type": "string"
                                            },
                                            "logicalId": {
                                                "description": "%AWS.configuration.description.awssam.debug.logicalId%",
                                                "type": "string"
                                            },
                                            "target": {
                                                "description": "%AWS.configuration.description.awssam.debug.target%",
                                                "type": "string",
                                                "enum": [
                                                    "template"
                                                ]
                                            }
                                        },
                                        "additionalProperties": false,
                                        "required": [
                                            "templatePath",
                                            "logicalId",
                                            "target"
                                        ],
                                        "type": "object"
                                    },
                                    {
                                        "title": "Code Target Properties",
                                        "description": "%AWS.configuration.description.awssam.debug.invokeTarget%",
                                        "properties": {
                                            "lambdaHandler": {
                                                "description": "%AWS.configuration.description.awssam.debug.lambdaHandler%",
                                                "type": "string"
                                            },
                                            "projectRoot": {
                                                "description": "%AWS.configuration.description.awssam.debug.projectRoot%",
                                                "type": "string"
                                            },
                                            "target": {
                                                "description": "%AWS.configuration.description.awssam.debug.target%",
                                                "type": "string",
                                                "enum": [
                                                    "code"
                                                ]
                                            },
                                            "architecture": {
                                                "description": "%AWS.configuration.description.awssam.debug.architecture%",
                                                "type": "string",
                                                "enum": [
                                                    "x86_64",
                                                    "arm64"
                                                ]
                                            }
                                        },
                                        "additionalProperties": false,
                                        "required": [
                                            "lambdaHandler",
                                            "projectRoot",
                                            "target"
                                        ],
                                        "type": "object"
                                    },
                                    {
                                        "title": "API Target Properties",
                                        "description": "%AWS.configuration.description.awssam.debug.invokeTarget%",
                                        "properties": {
                                            "templatePath": {
                                                "description": "%AWS.configuration.description.awssam.debug.templatePath%",
                                                "type": "string"
                                            },
                                            "logicalId": {
                                                "description": "%AWS.configuration.description.awssam.debug.logicalId%",
                                                "type": "string"
                                            },
                                            "target": {
                                                "description": "%AWS.configuration.description.awssam.debug.target%",
                                                "type": "string",
                                                "enum": [
                                                    "api"
                                                ]
                                            }
                                        },
                                        "additionalProperties": false,
                                        "required": [
                                            "templatePath",
                                            "logicalId",
                                            "target"
                                        ],
                                        "type": "object"
                                    }
                                ]
                            },
                            "lambda": {
                                "title": "Lambda Properties",
                                "description": "%AWS.configuration.description.awssam.debug.lambda%",
                                "properties": {
                                    "environmentVariables": {
                                        "description": "%AWS.configuration.description.awssam.debug.envvars%",
                                        "additionalProperties": {
                                            "type": [
                                                "string"
                                            ]
                                        },
                                        "type": "object"
                                    },
                                    "payload": {
                                        "description": "%AWS.configuration.description.awssam.debug.event%",
                                        "properties": {
                                            "json": {
                                                "description": "%AWS.configuration.description.awssam.debug.event.json%",
                                                "type": "object"
                                            },
                                            "path": {
                                                "description": "%AWS.configuration.description.awssam.debug.event.path%",
                                                "type": "string"
                                            }
                                        },
                                        "additionalProperties": false,
                                        "type": "object"
                                    },
                                    "memoryMb": {
                                        "description": "%AWS.configuration.description.awssam.debug.memoryMb%",
                                        "type": "number"
                                    },
                                    "runtime": {
                                        "description": "%AWS.configuration.description.awssam.debug.runtime%",
                                        "type": "string"
                                    },
                                    "timeoutSec": {
                                        "description": "%AWS.configuration.description.awssam.debug.timeout%",
                                        "type": "number"
                                    },
                                    "pathMappings": {
                                        "type:": "array",
                                        "items": {
                                            "title": "Path Mapping",
                                            "type": "object",
                                            "properties": {
                                                "localRoot": {
                                                    "type": "string"
                                                },
                                                "remoteRoot": {
                                                    "type": "string"
                                                }
                                            },
                                            "additionalProperties": false,
                                            "required": [
                                                "localRoot",
                                                "remoteRoot"
                                            ]
                                        }
                                    }
                                },
                                "additionalProperties": false,
                                "type": "object"
                            },
                            "sam": {
                                "title": "SAM CLI Properties",
                                "description": "%AWS.configuration.description.awssam.debug.sam%",
                                "properties": {
                                    "buildArguments": {
                                        "description": "%AWS.configuration.description.awssam.debug.buildArguments%",
                                        "type": "array",
                                        "items": {
                                            "type": "string"
                                        }
                                    },
                                    "buildDir": {
                                        "description": "%AWS.configuration.description.awssam.debug.buildDir%",
                                        "type": "string"
                                    },
                                    "containerBuild": {
                                        "description": "%AWS.configuration.description.awssam.debug.containerBuild%",
                                        "type": "boolean"
                                    },
                                    "dockerNetwork": {
                                        "description": "%AWS.configuration.description.awssam.debug.dockerNetwork%",
                                        "type": "string"
                                    },
                                    "localArguments": {
                                        "description": "%AWS.configuration.description.awssam.debug.localArguments%",
                                        "type": "array",
                                        "items": {
                                            "type": "string"
                                        }
                                    },
                                    "skipNewImageCheck": {
                                        "description": "%AWS.configuration.description.awssam.debug.skipNewImageCheck%",
                                        "type": "boolean"
                                    },
                                    "template": {
                                        "description": "%AWS.configuration.description.awssam.debug.template%",
                                        "properties": {
                                            "parameters": {
                                                "description": "%AWS.configuration.description.awssam.debug.templateParameters%",
                                                "additionalProperties": {
                                                    "type": [
                                                        "string",
                                                        "number"
                                                    ]
                                                },
                                                "type": "object"
                                            }
                                        },
                                        "type": "object",
                                        "additionalProperties": false
                                    }
                                },
                                "additionalProperties": false,
                                "type": "object"
                            },
                            "api": {
                                "title": "API Gateway Properties",
                                "description": "%AWS.configuration.description.awssam.debug.api%",
                                "properties": {
                                    "path": {
                                        "description": "%AWS.configuration.description.awssam.debug.api.path%",
                                        "type": "string"
                                    },
                                    "httpMethod": {
                                        "description": "%AWS.configuration.description.awssam.debug.api.httpMethod%",
                                        "type": "string",
                                        "enum": [
                                            "delete",
                                            "get",
                                            "head",
                                            "options",
                                            "patch",
                                            "post",
                                            "put"
                                        ]
                                    },
                                    "payload": {
                                        "description": "%AWS.configuration.description.awssam.debug.event%",
                                        "properties": {
                                            "json": {
                                                "description": "%AWS.configuration.description.awssam.debug.event.json%",
                                                "type": "object"
                                            },
                                            "path": {
                                                "description": "%AWS.configuration.description.awssam.debug.event.path%",
                                                "type": "string"
                                            }
                                        },
                                        "additionalProperties": false,
                                        "type": "object"
                                    },
                                    "headers": {
                                        "description": "%AWS.configuration.description.awssam.debug.api.headers%",
                                        "type": "object",
                                        "additionalProperties": {
                                            "type": "string"
                                        }
                                    },
                                    "querystring": {
                                        "description": "%AWS.configuration.description.awssam.debug.api.queryString%",
                                        "type": "string"
                                    },
                                    "stageVariables": {
                                        "description": "%AWS.configuration.description.awssam.debug.api.stageVariables%",
                                        "type": "object",
                                        "additionalProperties": {
                                            "type": "string"
                                        }
                                    },
                                    "clientCertificateId": {
                                        "description": "%AWS.configuration.description.awssam.debug.api.clientCertId%",
                                        "type": "string"
                                    }
                                },
                                "additionalProperties": false,
                                "required": [
                                    "path",
                                    "httpMethod"
                                ],
                                "type": "object"
                            }
                        },
                        "required": [
                            "invokeTarget"
                        ],
                        "type": "object"
                    }
                },
                "configurationSnippets": [
                    {
                        "label": "%AWS.configuration.description.awssam.debug.snippets.lambdaCode.label%",
                        "description": "%AWS.configuration.description.awssam.debug.snippets.lambdaCode.description%",
                        "body": {
                            "type": "aws-sam",
                            "request": "direct-invoke",
                            "name": "${3:Invoke Lambda}",
                            "invokeTarget": {
                                "target": "code",
                                "lambdaHandler": "${1:Function Handler}",
                                "projectRoot": "^\"\\${workspaceFolder}\""
                            },
                            "lambda": {
                                "runtime": "${2:Lambda Runtime}",
                                "payload": {
                                    "json": {}
                                }
                            }
                        },
                        "cloud9": {
                            "cn": {
                                "label": "%AWS.configuration.description.awssam.debug.snippets.lambdaCode.label.cn%",
                                "description": "%AWS.configuration.description.awssam.debug.snippets.lambdaCode.description.cn%"
                            }
                        }
                    },
                    {
                        "label": "%AWS.configuration.description.awssam.debug.snippets.lambdaTemplate.label%",
                        "description": "%AWS.configuration.description.awssam.debug.snippets.lambdaTemplate.description%",
                        "body": {
                            "type": "aws-sam",
                            "request": "direct-invoke",
                            "name": "${3:Invoke Lambda}",
                            "invokeTarget": {
                                "target": "template",
                                "templatePath": "${1:Template Location}",
                                "logicalId": "${2:Function Logical ID}"
                            },
                            "lambda": {
                                "payload": {
                                    "json": {}
                                }
                            }
                        },
                        "cloud9": {
                            "cn": {
                                "label": "%AWS.configuration.description.awssam.debug.snippets.lambdaTemplate.label.cn%",
                                "description": "%AWS.configuration.description.awssam.debug.snippets.lambdaTemplate.description.cn%"
                            }
                        }
                    },
                    {
                        "label": "%AWS.configuration.description.awssam.debug.snippets.api.label%",
                        "description": "%AWS.configuration.description.awssam.debug.snippets.api.description%",
                        "body": {
                            "type": "aws-sam",
                            "request": "direct-invoke",
                            "name": "${5:Invoke Lambda with API Gateway}",
                            "invokeTarget": {
                                "target": "api",
                                "templatePath": "${1:Template Location}",
                                "logicalId": "${2:Function Logical ID}"
                            },
                            "api": {
                                "path": "${3:Path}",
                                "httpMethod": "${4:Method}",
                                "payload": {
                                    "json": {}
                                }
                            }
                        },
                        "cloud9": {
                            "cn": {
                                "label": "%AWS.configuration.description.awssam.debug.snippets.api.label.cn%",
                                "description": "%AWS.configuration.description.awssam.debug.snippets.api.description.cn%"
                            }
                        }
                    }
                ]
            }
        ],
        "viewsContainers": {
            "activitybar": [
                {
                    "id": "aws-explorer",
                    "title": "%AWS.title%",
                    "icon": "resources/aws-logo.svg",
                    "cloud9": {
                        "cn": {
                            "title": "%AWS.title.cn%",
                            "icon": "resources/aws-cn-logo.svg"
                        }
                    }
                }
            ],
            "panel": [
                {
                    "id": "aws-codewhisperer-reference-log",
                    "title": "CodeWhisperer Reference Log",
                    "icon": "media/aws-logo.svg"
                }
            ]
        },
        "views": {
            "aws-explorer": [
                {
                    "id": "aws.explorer",
                    "name": "%AWS.lambda.explorerTitle%"
                },
                {
                    "id": "aws.developerTools",
                    "name": "%AWS.developerTools.explorerTitle%"
                }
            ],
            "aws-codewhisperer-reference-log": [
                {
                    "type": "webview",
                    "id": "aws.codeWhisperer.referenceLog",
                    "name": ""
                }
            ]
        },
        "submenus": [
            {
                "id": "aws.auth",
                "label": "%AWS.submenu.auth.title%",
                "icon": "$(ellipsis)"
            }
        ],
        "menus": {
            "commandPalette": [
                {
                    "command": "aws.apig.copyUrl",
                    "when": "false"
                },
                {
                    "command": "aws.apig.invokeRemoteRestApi",
                    "when": "false"
                },
                {
                    "command": "aws.deleteCloudFormation",
                    "when": "false"
                },
                {
                    "command": "aws.downloadStateMachineDefinition",
                    "when": "false"
                },
                {
                    "command": "aws.ecr.createRepository",
                    "when": "false"
                },
                {
                    "command": "aws.executeStateMachine",
                    "when": "false"
                },
                {
                    "command": "aws.copyArn",
                    "when": "false"
                },
                {
                    "command": "aws.copyName",
                    "when": "false"
                },
                {
                    "command": "aws.listCommands",
                    "when": "false"
                },
                {
                    "command": "aws.codecatalyst.listCommands",
                    "when": "false"
                },
                {
                    "command": "aws.codecatalyst.openDevEnv",
                    "when": "!isCloud9"
                },
                {
                    "command": "aws.codecatalyst.createDevEnv",
                    "when": "!isCloud9"
                },
                {
                    "command": "aws.codecatalyst.removeConnection",
                    "when": "false"
                },
                {
                    "command": "aws.codeWhisperer.removeConnection",
                    "when": "false"
                },
                {
                    "command": "aws.downloadSchemaItemCode",
                    "when": "false"
                },
                {
                    "command": "aws.deleteLambda",
                    "when": "false"
                },
                {
                    "command": "aws.downloadLambda",
                    "when": "false"
                },
                {
                    "command": "aws.invokeLambda",
                    "when": "false"
                },
                {
                    "command": "aws.copyLambdaUrl",
                    "when": "false"
                },
                {
                    "command": "aws.viewSchemaItem",
                    "when": "false"
                },
                {
                    "command": "aws.searchSchema",
                    "when": "false"
                },
                {
                    "command": "aws.searchSchemaPerRegistry",
                    "when": "false"
                },
                {
                    "command": "aws.refreshAwsExplorer",
                    "when": "false"
                },
                {
                    "command": "aws.cdk.refresh",
                    "when": "false"
                },
                {
                    "command": "aws.cdk.viewDocs",
                    "when": "false"
                },
                {
                    "command": "aws.ssmDocument.openLocalDocument",
                    "when": "false"
                },
                {
                    "command": "aws.ssmDocument.openLocalDocumentJson",
                    "when": "false"
                },
                {
                    "command": "aws.ssmDocument.openLocalDocumentYaml",
                    "when": "false"
                },
                {
                    "command": "aws.ssmDocument.deleteDocument",
                    "when": "false"
                },
                {
                    "command": "aws.ssmDocument.updateDocumentVersion",
                    "when": "false"
                },
                {
                    "command": "aws.copyLogResource",
                    "when": "resourceScheme == aws-cwl"
                },
                {
                    "command": "aws.saveCurrentLogDataContent",
                    "when": "resourceScheme == aws-cwl"
                },
                {
                    "command": "aws.s3.editFile",
                    "when": "resourceScheme == s3-readonly"
                },
                {
                    "command": "aws.cwl.viewLogStream",
                    "when": "false"
                },
                {
                    "command": "aws.cwl.changeFilterPattern",
                    "when": "false"
                },
                {
                    "command": "aws.cwl.changeTimeFilter",
                    "when": "false"
                },
                {
                    "command": "aws.ecr.deleteRepository",
                    "when": "false"
                },
                {
                    "command": "aws.ecr.copyTagUri",
                    "when": "false"
                },
                {
                    "command": "aws.ecr.copyRepositoryUri",
                    "when": "false"
                },
                {
                    "command": "aws.ecr.deleteTag",
                    "when": "false"
                },
                {
                    "command": "aws.iot.createThing",
                    "when": "false"
                },
                {
                    "command": "aws.iot.deleteThing",
                    "when": "false"
                },
                {
                    "command": "aws.iot.createCert",
                    "when": "false"
                },
                {
                    "command": "aws.iot.deleteCert",
                    "when": "false"
                },
                {
                    "command": "aws.iot.attachCert",
                    "when": "false"
                },
                {
                    "command": "aws.iot.attachPolicy",
                    "when": "false"
                },
                {
                    "command": "aws.iot.activateCert",
                    "when": "false"
                },
                {
                    "command": "aws.iot.deactivateCert",
                    "when": "false"
                },
                {
                    "command": "aws.iot.revokeCert",
                    "when": "false"
                },
                {
                    "command": "aws.iot.createPolicy",
                    "when": "false"
                },
                {
                    "command": "aws.iot.deletePolicy",
                    "when": "false"
                },
                {
                    "command": "aws.iot.createPolicyVersion",
                    "when": "false"
                },
                {
                    "command": "aws.iot.deletePolicyVersion",
                    "when": "false"
                },
                {
                    "command": "aws.iot.detachCert",
                    "when": "false"
                },
                {
                    "command": "aws.iot.detachPolicy",
                    "when": "false"
                },
                {
                    "command": "aws.iot.viewPolicyVersion",
                    "when": "false"
                },
                {
                    "command": "aws.iot.setDefaultPolicy",
                    "when": "false"
                },
                {
                    "command": "aws.iot.copyEndpoint",
                    "when": "false"
                },
                {
                    "command": "aws.deploySamApplication",
                    "when": "config.aws.samcli.legacyDeploy"
                },
                {
                    "command": "aws.samcli.sync",
                    "when": "!config.aws.samcli.legacyDeploy"
                },
                {
                    "command": "aws.s3.copyPath",
                    "when": "false"
                },
                {
                    "command": "aws.s3.createBucket",
                    "when": "false"
                },
                {
                    "command": "aws.s3.createFolder",
                    "when": "false"
                },
                {
                    "command": "aws.s3.deleteBucket",
                    "when": "false"
                },
                {
                    "command": "aws.s3.deleteFile",
                    "when": "false"
                },
                {
                    "command": "aws.s3.downloadFileAs",
                    "when": "false"
                },
                {
                    "command": "aws.s3.openFile",
                    "when": "false"
                },
                {
                    "command": "aws.s3.editFile",
                    "when": "false"
                },
                {
                    "command": "aws.s3.uploadFileToParent",
                    "when": "false"
                },
                {
                    "command": "aws.apprunner.startDeployment",
                    "when": "false"
                },
                {
                    "command": "aws.apprunner.createService",
                    "when": "false"
                },
                {
                    "command": "aws.apprunner.pauseService",
                    "when": "false"
                },
                {
                    "command": "aws.apprunner.resumeService",
                    "when": "false"
                },
                {
                    "command": "aws.apprunner.copyServiceUrl",
                    "when": "false"
                },
                {
                    "command": "aws.apprunner.open",
                    "when": "false"
                },
                {
                    "command": "aws.apprunner.deleteService",
                    "when": "false"
                },
                {
                    "command": "aws.apprunner.createServiceFromEcr",
                    "when": "false"
                },
                {
                    "command": "aws.resources.copyIdentifier",
                    "when": "false"
                },
                {
                    "command": "aws.resources.openResourcePreview",
                    "when": "false"
                },
                {
                    "command": "aws.resources.createResource",
                    "when": "false"
                },
                {
                    "command": "aws.resources.deleteResource",
                    "when": "false"
                },
                {
                    "command": "aws.resources.updateResource",
                    "when": "false"
                },
                {
                    "command": "aws.resources.updateResourceInline",
                    "when": "false"
                },
                {
                    "command": "aws.resources.saveResource",
                    "when": "false"
                },
                {
                    "command": "aws.resources.closeResource",
                    "when": "false"
                },
                {
                    "command": "aws.resources.viewDocs",
                    "when": "false"
                },
                {
                    "command": "aws.ecs.runCommandInContainer",
                    "when": "false"
                },
                {
                    "command": "aws.ecs.openTaskInTerminal",
                    "when": "false"
                },
                {
                    "command": "aws.ecs.enableEcsExec",
                    "when": "false"
                },
                {
                    "command": "aws.ecs.disableEcsExec",
                    "when": "false"
                },
                {
                    "command": "aws.ecs.viewDocumentation",
                    "when": "false"
                },
                {
                    "command": "aws.renderStateMachineGraph",
                    "when": "false"
                },
                {
                    "command": "aws.auth.addConnection",
                    "when": "false"
                },
                {
                    "command": "aws.auth.switchConnections",
                    "when": "false"
                },
                {
                    "command": "aws.auth.signout",
                    "when": "false"
                },
                {
                    "command": "aws.auth.help",
                    "when": "false"
                },
                {
                    "command": "aws.auth.manageConnections"
                },
                {
                    "command": "aws.ec2.openRemoteConnection",
                    "when": "aws.isDevMode"
                },
                {
                    "command": "aws.ec2.openTerminal",
                    "when": "aws.isDevMode"
                },
                {
                    "command": "aws.ec2.startInstance",
                    "when": "false"
                },
                {
                    "command": "aws.ec2.stopInstance",
                    "when": "false"
                },
                {
                    "command": "aws.ec2.rebootInstance",
                    "when": "false"
                },
                {
                    "command": "aws.dev.openMenu",
                    "when": "aws.isDevMode || isCloud9"
                }
            ],
            "editor/title": [
                {
                    "command": "aws.previewStateMachine",
                    "when": "editorLangId == asl || editorLangId == asl-yaml",
                    "group": "navigation"
                },
                {
                    "command": "aws.saveCurrentLogDataContent",
                    "when": "resourceScheme == aws-cwl",
                    "group": "navigation"
                },
                {
                    "command": "aws.cwl.changeFilterPattern",
                    "when": "resourceScheme == aws-cwl",
                    "group": "navigation"
                },
                {
                    "command": "aws.cwl.changeTimeFilter",
                    "when": "resourceScheme == aws-cwl",
                    "group": "navigation"
                },
                {
                    "command": "aws.s3.editFile",
                    "when": "resourceScheme == s3-readonly",
                    "group": "navigation"
                },
                {
                    "command": "aws.ssmDocument.publishDocument",
                    "when": "editorLangId =~ /^(ssm-yaml|ssm-json)$/",
                    "group": "navigation"
                },
                {
                    "command": "aws.resources.updateResourceInline",
                    "when": "resourceScheme == awsResource && !isCloud9 && config.aws.experiments.jsonResourceModification",
                    "group": "navigation"
                },
                {
                    "command": "aws.resources.closeResource",
                    "when": "resourcePath =~ /^.+(awsResource.json)$/",
                    "group": "navigation"
                },
                {
                    "command": "aws.resources.saveResource",
                    "when": "resourcePath =~ /^.+(awsResource.json)$/",
                    "group": "navigation"
                }
            ],
            "editor/title/context": [
                {
                    "command": "aws.copyLogResource",
                    "when": "resourceScheme == aws-cwl",
                    "group": "1_cutcopypaste@1"
                }
            ],
            "view/title": [
                {
                    "command": "aws.submitFeedback",
                    "when": "view == aws.explorer",
                    "group": "navigation@6"
                },
                {
                    "command": "aws.refreshAwsExplorer",
                    "when": "view == aws.explorer",
                    "group": "navigation@5"
                },
                {
                    "command": "aws.login",
                    "when": "view == aws.explorer",
                    "group": "1_account@1"
                },
                {
                    "command": "aws.showRegion",
                    "when": "view == aws.explorer",
                    "group": "1_account@2"
                },
                {
                    "command": "aws.listCommands",
                    "when": "view == aws.explorer && !isCloud9",
                    "group": "1_account@3"
                },
                {
                    "command": "aws.lambda.createNewSamApp",
                    "when": "view == aws.explorer",
                    "group": "3_lambda@1"
                },
                {
                    "command": "aws.launchConfigForm",
                    "when": "view == aws.explorer",
                    "group": "3_lambda@2"
                },
                {
                    "command": "aws.deploySamApplication",
                    "when": "config.aws.samcli.legacyDeploy && view == aws.explorer",
                    "group": "3_lambda@3"
                },
                {
                    "command": "aws.samcli.sync",
                    "when": "!config.aws.samcli.legacyDeploy && view == aws.explorer",
                    "group": "3_lambda@3"
                },
                {
                    "command": "aws.quickStart",
                    "when": "view == aws.explorer",
                    "group": "y_toolkitMeta@1"
                },
                {
                    "command": "aws.help",
                    "when": "view == aws.explorer || !aws.explorer.visible && view =~ /^aws/",
                    "group": "y_toolkitMeta@2"
                },
                {
                    "command": "aws.github",
                    "when": "view == aws.explorer || !aws.explorer.visible && view =~ /^aws/",
                    "group": "y_toolkitMeta@3"
                },
                {
                    "command": "aws.createIssueOnGitHub",
                    "when": "view == aws.explorer || !aws.explorer.visible && view =~ /^aws/",
                    "group": "y_toolkitMeta@4"
                },
                {
                    "command": "aws.submitFeedback",
                    "when": "view == aws.explorer || !aws.explorer.visible && view =~ /^aws/",
                    "group": "y_toolkitMeta@5"
                },
                {
                    "command": "aws.aboutToolkit",
                    "when": "view == aws.explorer || !aws.explorer.visible && view =~ /^aws/",
                    "group": "z_about@1"
                },
                {
                    "command": "aws.viewLogs",
                    "when": "view == aws.explorer || !aws.explorer.visible && view =~ /^aws/",
                    "group": "z_about@1"
                },
                {
                    "command": "aws.codecatalyst.cloneRepo",
                    "when": "view == aws.codecatalyst && !isCloud9",
                    "group": "1_codeCatalyst@1"
                },
                {
                    "command": "aws.codecatalyst.createDevEnv",
                    "when": "view == aws.codecatalyst && !isCloud9",
                    "group": "1_codeCatalyst@1"
                },
                {
                    "command": "aws.codecatalyst.listCommands",
                    "when": "view == aws.codecatalyst && !isCloud9",
                    "group": "1_codeCatalyst@1"
                },
                {
                    "command": "aws.codecatalyst.openDevEnv",
                    "when": "view == aws.codecatalyst && !isCloud9",
                    "group": "1_codeCatalyst@1"
                }
            ],
            "explorer/context": [
                {
                    "command": "aws.deploySamApplication",
                    "when": "config.aws.samcli.legacyDeploy && isFileSystemResource && resourceFilename =~ /^template\\.(json|yml|yaml)$/",
                    "group": "z_aws@1"
                },
                {
                    "command": "aws.samcli.sync",
                    "when": "!config.aws.samcli.legacyDeploy && isFileSystemResource && resourceFilename =~ /^(template\\.(json|yml|yaml))|(samconfig\\.toml)$/",
                    "group": "z_aws@1"
                },
                {
                    "command": "aws.uploadLambda",
                    "when": "explorerResourceIsFolder || isFileSystemResource && resourceFilename =~ /^template\\.(json|yml|yaml)$/",
                    "group": "z_aws@3"
                }
            ],
            "view/item/context": [
                {
                    "command": "aws.apig.invokeRemoteRestApi",
                    "when": "view == aws.explorer && viewItem =~ /^(awsApiGatewayNode)$/",
                    "group": "0@1"
                },
                {
                    "command": "aws.codecatalyst.removeConnection",
                    "when": "viewItem == awsCodeCatalystNodeSaved",
                    "group": "0@1"
                },
                {
                    "command": "aws.codecatalyst.removeConnection",
                    "when": "viewItem == awsCodeCatalystNodeSaved",
                    "group": "inline@1"
                },
                {
                    "command": "aws.ec2.openTerminal",
                    "group": "0@1",
                    "when": "viewItem == awsEc2Node"
                },
                {
                    "command": "aws.ec2.openTerminal",
                    "group": "inline@1",
                    "when": "viewItem == awsEc2Node"
                },
                {
                    "command": "aws.ec2.startInstance",
                    "group": "0@1",
                    "when": "viewItem == awsEc2Node"
                },
                {
                    "command": "aws.ec2.stopInstance",
                    "group": "0@1",
                    "when": "viewItem == awsEc2Node"
                },
                {
                    "command": "aws.ec2.rebootInstance",
                    "group": "0@1",
                    "when": "viewItem =~ /^(awsEc2(Parent|Running)Node)$/"
                },
                {
                    "command": "aws.ec2.openTerminal",
                    "group": "inline@1",
                    "when": "viewItem =~ /^(awsEc2(Parent|Running)Node)$/"
                },
                {
                    "command": "aws.ec2.startInstance",
<<<<<<< HEAD
                    "group": "0@1",
                    "when": "viewItem =~ /^(awsEc2StoppedNode)$/"
                },
                {
                    "command": "aws.ec2.startInstance",
                    "group": "inline@1",
                    "when": "viewItem =~ /^(awsEc2StoppedNode)$/"
                },
                {
                    "command": "aws.ec2.stopInstance",
                    "group": "0@1",
                    "when": "viewItem =~ /^(awsEc2RunningNode)$/"
=======
                    "group": "inline@1",
                    "when": "viewItem =~ /^(awsEc2StoppedNode)$/"
>>>>>>> 9730ba6e
                },
                {
                    "command": "aws.ec2.stopInstance",
                    "group": "inline@1",
<<<<<<< HEAD
                    "when": "viewItem =~ /^(awsEc2RunningNode)$/"
                },
                {
                    "command": "aws.ec2.rebootInstance",
                    "group": "0@1",
=======
>>>>>>> 9730ba6e
                    "when": "viewItem =~ /^(awsEc2RunningNode)$/"
                },
                {
                    "command": "aws.ec2.rebootInstance",
                    "group": "0@1",
                    "when": "viewItem =~ /^(awsEc2RunningNode)$/"
                },
                {
                    "command": "aws.ecr.createRepository",
                    "when": "view == aws.explorer && viewItem == awsEcrNode",
                    "group": "inline@1"
                },
                {
                    "command": "aws.iot.createThing",
                    "when": "view == aws.explorer && viewItem == awsIotThingsNode",
                    "group": "inline@1"
                },
                {
                    "command": "aws.iot.createCert",
                    "when": "view == aws.explorer && viewItem == awsIotCertsNode",
                    "group": "inline@1"
                },
                {
                    "command": "aws.iot.createPolicy",
                    "when": "view == aws.explorer && viewItem == awsIotPoliciesNode",
                    "group": "inline@1"
                },
                {
                    "command": "aws.iot.attachCert",
                    "when": "view == aws.explorer && viewItem == awsIotThingNode",
                    "group": "inline@1"
                },
                {
                    "command": "aws.iot.attachPolicy",
                    "when": "view == aws.explorer && viewItem =~ /^awsIotCertificateNode.(Things|Policies)/",
                    "group": "inline@1"
                },
                {
                    "command": "aws.s3.openFile",
                    "when": "view == aws.explorer && viewItem == awsS3FileNode && !isCloud9",
                    "group": "0@1"
                },
                {
                    "command": "aws.s3.editFile",
                    "when": "view == aws.explorer && viewItem == awsS3FileNode && !isCloud9",
                    "group": "inline@1"
                },
                {
                    "command": "aws.s3.downloadFileAs",
                    "when": "view == aws.explorer && viewItem == awsS3FileNode",
                    "group": "inline@2"
                },
                {
                    "command": "aws.s3.createBucket",
                    "when": "view == aws.explorer && viewItem == awsS3Node",
                    "group": "inline@1"
                },
                {
                    "command": "aws.s3.createFolder",
                    "when": "view == aws.explorer && viewItem =~ /^(awsS3BucketNode|awsS3FolderNode)$/",
                    "group": "inline@1"
                },
                {
                    "command": "aws.ssmDocument.openLocalDocument",
                    "when": "view == aws.explorer && viewItem =~ /^(awsDocumentItemNode|awsDocumentItemNodeWriteable)$/",
                    "group": "inline@1"
                },
                {
                    "command": "aws.s3.uploadFile",
                    "when": "view == aws.explorer && viewItem =~ /^(awsS3BucketNode|awsS3FolderNode)$/",
                    "group": "inline@2"
                },
                {
                    "command": "aws.showRegion",
                    "when": "view == aws.explorer && viewItem == awsRegionNode",
                    "group": "0@1"
                },
                {
                    "command": "aws.lambda.createNewSamApp",
                    "when": "view == aws.explorer && viewItem == awsLambdaNode || viewItem == awsRegionNode",
                    "group": "1@1"
                },
                {
                    "command": "aws.launchConfigForm",
                    "when": "view == aws.explorer && viewItem == awsLambdaNode || viewItem == awsRegionNode || viewItem == awsCloudFormationRootNode",
                    "group": "1@1"
                },
                {
                    "command": "aws.deploySamApplication",
                    "when": "config.aws.samcli.legacyDeploy && view == aws.explorer && viewItem =~ /^(awsLambdaNode|awsRegionNode|awsCloudFormationRootNode)$/",
                    "group": "1@2"
                },
                {
                    "command": "aws.samcli.sync",
                    "when": "!config.aws.samcli.legacyDeploy && view == aws.explorer && viewItem =~ /^(awsLambdaNode|awsRegionNode|awsCloudFormationRootNode)$/",
                    "group": "1@2"
                },
                {
                    "command": "aws.ec2.copyInstanceId",
                    "when": "view == aws.explorer && viewItem == awsEc2Node",
                    "group": "2@0"
                },
                {
                    "command": "aws.ecr.copyTagUri",
                    "when": "view == aws.explorer && viewItem == awsEcrTagNode",
                    "group": "2@1"
                },
                {
                    "command": "aws.ecr.deleteTag",
                    "when": "view == aws.explorer && viewItem == awsEcrTagNode",
                    "group": "3@1"
                },
                {
                    "command": "aws.ecr.copyRepositoryUri",
                    "when": "view == aws.explorer && viewItem == awsEcrRepositoryNode",
                    "group": "2@1"
                },
                {
                    "command": "aws.ecr.createRepository",
                    "when": "view == aws.explorer && viewItem == awsEcrNode",
                    "group": "0@1"
                },
                {
                    "command": "aws.ecr.deleteRepository",
                    "when": "view == aws.explorer && viewItem == awsEcrRepositoryNode",
                    "group": "3@1"
                },
                {
                    "command": "aws.invokeLambda",
                    "when": "view == aws.explorer && viewItem =~ /^(awsRegionFunctionNode|awsRegionFunctionNodeDownloadable|awsCloudFormationFunctionNode)$/",
                    "group": "0@1"
                },
                {
                    "command": "aws.downloadLambda",
                    "when": "view == aws.explorer && viewItem =~ /^(awsRegionFunctionNode|awsRegionFunctionNodeDownloadable)$/",
                    "group": "0@2"
                },
                {
                    "command": "aws.uploadLambda",
                    "when": "view == aws.explorer && viewItem =~ /^(awsRegionFunctionNode|awsRegionFunctionNodeDownloadable)$/",
                    "group": "1@1"
                },
                {
                    "command": "aws.deleteLambda",
                    "when": "view == aws.explorer && viewItem =~ /^(awsRegionFunctionNode|awsRegionFunctionNodeDownloadable)$/",
                    "group": "4@1"
                },
                {
                    "command": "aws.copyLambdaUrl",
                    "when": "view == aws.explorer && viewItem =~ /^(awsRegionFunctionNode|awsRegionFunctionNodeDownloadable)$/",
                    "group": "2@0"
                },
                {
                    "command": "aws.deleteCloudFormation",
                    "when": "view == aws.explorer && viewItem == awsCloudFormationNode",
                    "group": "3@5"
                },
                {
                    "command": "aws.searchSchema",
                    "when": "view == aws.explorer && viewItem == awsSchemasNode",
                    "group": "0@1"
                },
                {
                    "command": "aws.searchSchemaPerRegistry",
                    "when": "view == aws.explorer && viewItem == awsRegistryItemNode",
                    "group": "0@1"
                },
                {
                    "command": "aws.viewSchemaItem",
                    "when": "view == aws.explorer && viewItem == awsSchemaItemNode",
                    "group": "0@1"
                },
                {
                    "command": "aws.stepfunctions.createStateMachineFromTemplate",
                    "when": "view == aws.explorer && viewItem == awsStepFunctionsNode",
                    "group": "0@1"
                },
                {
                    "command": "aws.downloadStateMachineDefinition",
                    "when": "view == aws.explorer && viewItem == awsStateMachineNode",
                    "group": "0@1"
                },
                {
                    "command": "aws.renderStateMachineGraph",
                    "when": "view == aws.explorer && viewItem == awsStateMachineNode",
                    "group": "0@2"
                },
                {
                    "command": "aws.cdk.renderStateMachineGraph",
                    "when": "viewItem == awsCdkStateMachineNode",
                    "group": "inline@1"
                },
                {
                    "command": "aws.cdk.renderStateMachineGraph",
                    "when": "viewItem == awsCdkStateMachineNode",
                    "group": "0@1"
                },
                {
                    "command": "aws.executeStateMachine",
                    "when": "view == aws.explorer && viewItem == awsStateMachineNode",
                    "group": "0@3"
                },
                {
                    "command": "aws.iot.createThing",
                    "when": "view == aws.explorer && viewItem == awsIotThingsNode",
                    "group": "0@1"
                },
                {
                    "command": "aws.iot.createCert",
                    "when": "view == aws.explorer && viewItem == awsIotCertsNode",
                    "group": "0@1"
                },
                {
                    "command": "aws.iot.createPolicy",
                    "when": "view == aws.explorer && viewItem == awsIotPoliciesNode",
                    "group": "0@1"
                },
                {
                    "command": "aws.iot.createPolicyVersion",
                    "when": "view == aws.explorer && viewItem == awsIotPolicyNode.WithVersions",
                    "group": "0@1"
                },
                {
                    "command": "aws.iot.viewPolicyVersion",
                    "when": "view == aws.explorer && viewItem =~ /^awsIotPolicyVersionNode./",
                    "group": "0@1"
                },
                {
                    "command": "aws.iot.attachCert",
                    "when": "view == aws.explorer && viewItem == awsIotThingNode",
                    "group": "0@1"
                },
                {
                    "command": "aws.iot.attachPolicy",
                    "when": "view == aws.explorer && viewItem =~ /^awsIotCertificateNode.(Things|Policies)/",
                    "group": "0@1"
                },
                {
                    "command": "aws.s3.createBucket",
                    "when": "view == aws.explorer && viewItem == awsS3Node",
                    "group": "0@1"
                },
                {
                    "command": "aws.s3.downloadFileAs",
                    "when": "view == aws.explorer && viewItem == awsS3FileNode",
                    "group": "0@1"
                },
                {
                    "command": "aws.s3.uploadFile",
                    "when": "view == aws.explorer && viewItem =~ /^(awsS3BucketNode|awsS3FolderNode)$/",
                    "group": "0@1"
                },
                {
                    "command": "aws.s3.uploadFileToParent",
                    "when": "view == aws.explorer && viewItem == awsS3FileNode",
                    "group": "1@1"
                },
                {
                    "command": "aws.s3.createFolder",
                    "when": "view == aws.explorer && viewItem =~ /^(awsS3BucketNode|awsS3FolderNode)$/",
                    "group": "1@1"
                },
                {
                    "command": "aws.iot.deactivateCert",
                    "when": "view == aws.explorer && viewItem =~ /^awsIotCertificateNode.(Things|Policies).ACTIVE$/",
                    "group": "1@1"
                },
                {
                    "command": "aws.iot.activateCert",
                    "when": "view == aws.explorer && viewItem =~ /^awsIotCertificateNode.(Things|Policies).INACTIVE$/",
                    "group": "1@1"
                },
                {
                    "command": "aws.iot.revokeCert",
                    "when": "view == aws.explorer && viewItem =~ /^awsIotCertificateNode.(Things|Policies).(ACTIVE|INACTIVE)$/",
                    "group": "1@2"
                },
                {
                    "command": "aws.iot.setDefaultPolicy",
                    "when": "view == aws.explorer && viewItem == awsIotPolicyVersionNode.NONDEFAULT",
                    "group": "1@1"
                },
                {
                    "command": "aws.iot.copyEndpoint",
                    "when": "view == aws.explorer && viewItem == awsIotNode",
                    "group": "2@1"
                },
                {
                    "command": "aws.copyName",
                    "when": "view == aws.explorer && viewItem =~ /^(awsRegionFunctionNode|awsRegionFunctionNodeDownloadable|awsCloudFormationFunctionNode|awsStateMachineNode|awsCloudFormationNode|awsS3BucketNode|awsS3FolderNode|awsS3FileNode|awsApiGatewayNode|awsIotThingNode)$|^(awsAppRunnerServiceNode|awsIotCertificateNode|awsIotPolicyNode|awsIotPolicyVersionNode|awsEc2Node)/",
                    "group": "2@1"
                },
                {
                    "command": "aws.copyArn",
                    "when": "view == aws.explorer && viewItem =~ /^(awsRegionFunctionNode|awsRegionFunctionNodeDownloadable|awsCloudFormationFunctionNode|awsStateMachineNode|awsCloudFormationNode|awsCloudWatchLogNode|awsS3BucketNode|awsS3FolderNode|awsS3FileNode|awsApiGatewayNode|awsEcrRepositoryNode|awsIotThingNode)$|^(awsAppRunnerServiceNode|awsEcsServiceNode|awsIotCertificateNode|awsIotPolicyNode|awsIotPolicyVersionNode|awsMdeInstanceNode|awsEc2Node)/",
                    "group": "2@2"
                },
                {
                    "command": "aws.cwl.searchLogGroup",
                    "group": "0@1",
                    "when": "view == aws.explorer && viewItem =~ /^awsCloudWatchLogNode|awsCloudWatchLogParentNode$/"
                },
                {
                    "command": "aws.cwl.searchLogGroup",
                    "group": "inline@1",
                    "when": "view == aws.explorer && viewItem =~ /^awsCloudWatchLogNode|awsCloudWatchLogParentNode$/"
                },
                {
                    "command": "aws.apig.copyUrl",
                    "when": "view == aws.explorer && viewItem =~ /^(awsApiGatewayNode)$/",
                    "group": "2@0"
                },
                {
                    "command": "aws.s3.copyPath",
                    "when": "view == aws.explorer && viewItem =~ /^(awsS3FolderNode|awsS3FileNode)$/",
                    "group": "2@3"
                },
                {
                    "command": "aws.s3.presignedURL",
                    "when": "view == aws.explorer && viewItem =~ /^(awsS3FileNode)$/",
                    "group": "2@4"
                },
                {
                    "command": "aws.iot.detachCert",
                    "when": "view == aws.explorer && viewItem =~ /^(awsIotCertificateNode.Things)/",
                    "group": "3@1"
                },
                {
                    "command": "aws.iot.detachPolicy",
                    "when": "view == aws.explorer && viewItem == awsIotPolicyNode.Certificates",
                    "group": "3@1"
                },
                {
                    "command": "aws.iot.deleteThing",
                    "when": "view == aws.explorer && viewItem == awsIotThingNode",
                    "group": "3@1"
                },
                {
                    "command": "aws.iot.deleteCert",
                    "when": "view == aws.explorer && viewItem =~ /^awsIotCertificateNode.Policies/",
                    "group": "3@1"
                },
                {
                    "command": "aws.iot.deletePolicy",
                    "when": "view == aws.explorer && viewItem == awsIotPolicyNode.WithVersions",
                    "group": "3@1"
                },
                {
                    "command": "aws.iot.deletePolicyVersion",
                    "when": "view == aws.explorer && viewItem == awsIotPolicyVersionNode.NONDEFAULT",
                    "group": "3@1"
                },
                {
                    "command": "aws.s3.deleteBucket",
                    "when": "view == aws.explorer && viewItem == awsS3BucketNode",
                    "group": "3@1"
                },
                {
                    "command": "aws.s3.deleteFile",
                    "when": "view == aws.explorer && viewItem == awsS3FileNode",
                    "group": "3@1"
                },
                {
                    "command": "aws.downloadSchemaItemCode",
                    "when": "view == aws.explorer && viewItem == awsSchemaItemNode",
                    "group": "1@1"
                },
                {
                    "command": "aws.cwl.viewLogStream",
                    "group": "0@1",
                    "when": "view == aws.explorer && viewItem == awsCloudWatchLogNode"
                },
                {
                    "command": "aws.ssmDocument.openLocalDocumentYaml",
                    "group": "0@1",
                    "when": "view == aws.explorer && viewItem =~ /^(awsDocumentItemNode|awsDocumentItemNodeWriteable)$/"
                },
                {
                    "command": "aws.ssmDocument.openLocalDocumentJson",
                    "group": "0@2",
                    "when": "view == aws.explorer && viewItem =~ /^(awsDocumentItemNode|awsDocumentItemNodeWriteable)$/"
                },
                {
                    "command": "aws.ssmDocument.updateDocumentVersion",
                    "group": "2@1",
                    "when": "view == aws.explorer && viewItem == awsDocumentItemNodeWriteable"
                },
                {
                    "command": "aws.ssmDocument.deleteDocument",
                    "group": "3@2",
                    "when": "view == aws.explorer && viewItem == awsDocumentItemNodeWriteable"
                },
                {
                    "command": "aws.ecs.runCommandInContainer",
                    "group": "0@1",
                    "when": "view == aws.explorer && viewItem =~ /^(awsEcsContainerNodeExec)(.*)$/"
                },
                {
                    "command": "aws.ecs.openTaskInTerminal",
                    "group": "0@2",
                    "when": "view == aws.explorer && viewItem =~ /^(awsEcsContainerNodeExec)(.*)$/ && !isCloud9"
                },
                {
                    "command": "aws.ecs.enableEcsExec",
                    "group": "0@2",
                    "when": "view == aws.explorer && viewItem == awsEcsServiceNode.DISABLED"
                },
                {
                    "command": "aws.ecs.disableEcsExec",
                    "group": "0@2",
                    "when": "view == aws.explorer && viewItem == awsEcsServiceNode.ENABLED"
                },
                {
                    "command": "aws.ecs.viewDocumentation",
                    "group": "1@3",
                    "when": "view == aws.explorer && viewItem =~ /^(awsEcsClusterNode|awsEcsContainerNode)$|^awsEcsServiceNode/"
                },
                {
                    "command": "aws.resources.configure",
                    "when": "view == aws.explorer && viewItem == resourcesRootNode",
                    "group": "1@1"
                },
                {
                    "command": "aws.resources.configure",
                    "when": "view == aws.explorer && viewItem == resourcesRootNode",
                    "group": "inline@1"
                },
                {
                    "command": "aws.resources.openResourcePreview",
                    "when": "view == aws.explorer && viewItem =~ /^(.*)(ResourceNode)$/",
                    "group": "1@1"
                },
                {
                    "command": "aws.resources.copyIdentifier",
                    "when": "view == aws.explorer && viewItem =~ /^(.*)(ResourceNode)$/",
                    "group": "1@1"
                },
                {
                    "command": "aws.resources.viewDocs",
                    "when": "view == aws.explorer && viewItem =~ /^(.*)(Documented)(.*)(ResourceTypeNode)$/",
                    "group": "1@1"
                },
                {
                    "command": "aws.resources.createResource",
                    "when": "view == aws.explorer && viewItem =~ /^(.*)(Creatable)(.*)(ResourceTypeNode)$/ && !isCloud9 && config.aws.experiments.jsonResourceModification",
                    "group": "2@1"
                },
                {
                    "command": "aws.resources.createResource",
                    "when": "view == aws.explorer && viewItem =~ /^(.*)(Creatable)(.*)(ResourceTypeNode)$/ && !isCloud9 && config.aws.experiments.jsonResourceModification",
                    "group": "inline@1"
                },
                {
                    "command": "aws.resources.updateResource",
                    "when": "view == aws.explorer && viewItem =~ /^(.*)(Updatable)(.*)(ResourceNode)$/ && !isCloud9 && config.aws.experiments.jsonResourceModification",
                    "group": "2@1"
                },
                {
                    "command": "aws.resources.deleteResource",
                    "when": "view == aws.explorer && viewItem =~ /^(.*)(Deletable)(.*)(ResourceNode)$/ && !isCloud9 && config.aws.experiments.jsonResourceModification",
                    "group": "2@2"
                },
                {
                    "command": "aws.apprunner.createServiceFromEcr",
                    "group": "0@2",
                    "when": "view == aws.explorer && viewItem =~ /awsEcrTagNode|awsEcrRepositoryNode/"
                },
                {
                    "command": "aws.apprunner.startDeployment",
                    "group": "0@1",
                    "when": "view == aws.explorer && viewItem == awsAppRunnerServiceNode.RUNNING"
                },
                {
                    "command": "aws.apprunner.createService",
                    "group": "0@2",
                    "when": "view == aws.explorer && viewItem == awsAppRunnerNode"
                },
                {
                    "command": "aws.apprunner.pauseService",
                    "group": "0@3",
                    "when": "view == aws.explorer && viewItem == awsAppRunnerServiceNode.RUNNING"
                },
                {
                    "command": "aws.apprunner.resumeService",
                    "group": "0@3",
                    "when": "view == aws.explorer && viewItem == awsAppRunnerServiceNode.PAUSED"
                },
                {
                    "command": "aws.apprunner.copyServiceUrl",
                    "group": "1@1",
                    "when": "view == aws.explorer && viewItem == awsAppRunnerServiceNode.RUNNING"
                },
                {
                    "command": "aws.apprunner.open",
                    "group": "1@2",
                    "when": "view == aws.explorer && viewItem == awsAppRunnerServiceNode.RUNNING"
                },
                {
                    "command": "aws.apprunner.deleteService",
                    "group": "3@1",
                    "when": "view == aws.explorer && viewItem =~ /awsAppRunnerServiceNode.[RUNNING|PAUSED|CREATE_FAILED]/"
                },
                {
                    "command": "aws.cloudFormation.newTemplate",
                    "group": "0@1",
                    "when": "view == aws.explorer && viewItem == awsCloudFormationRootNode"
                },
                {
                    "command": "aws.sam.newTemplate",
                    "group": "0@2",
                    "when": "view == aws.explorer && viewItem == awsCloudFormationRootNode"
                },
                {
                    "command": "aws.codeWhisperer.configure",
                    "when": "viewItem =~ /^awsCodeWhispererNode/ && !isCloud9",
                    "group": "inline@2"
                },
                {
                    "command": "aws.codeWhisperer.introduction",
                    "when": "viewItem =~ /^awsCodeWhispererNode/ && !isCloud9 && CODEWHISPERER_TERMS_ACCEPTED",
                    "group": "inline@1"
                },
                {
                    "command": "aws.codeWhisperer.removeConnection",
                    "when": "viewItem == awsCodeWhispererNodeSaved",
                    "group": "0@1"
                },
                {
                    "command": "aws.codeWhisperer.removeConnection",
                    "when": "viewItem == awsCodeWhispererNodeSaved",
                    "group": "inline@3"
                },
                {
                    "command": "aws.cdk.refresh",
                    "when": "viewItem == awsCdkRootNode",
                    "group": "inline@1"
                },
                {
                    "command": "aws.cdk.refresh",
                    "when": "viewItem == awsCdkRootNode",
                    "group": "0@1"
                },
                {
                    "command": "aws.cdk.viewDocs",
                    "when": "viewItem == awsCdkRootNode",
                    "group": "0@2"
                },
                {
                    "command": "aws.auth.addConnection",
                    "when": "viewItem == awsAuthNode",
                    "group": "0@1"
                },
                {
                    "command": "aws.auth.switchConnections",
                    "when": "viewItem == awsAuthNode",
                    "group": "0@2"
                },
                {
                    "command": "aws.auth.signout",
                    "when": "viewItem == awsAuthNode && !isCloud9",
                    "group": "0@3"
                },
                {
                    "command": "aws.auth.help",
                    "when": "viewItem == awsAuthNode",
                    "group": "inline@1"
                },
                {
                    "submenu": "aws.auth",
                    "when": "viewItem == awsAuthNode",
                    "group": "inline@2"
                }
            ],
            "aws.auth": [
                {
                    "command": "aws.auth.manageConnections",
                    "group": "0@1"
                },
                {
                    "command": "aws.auth.switchConnections",
                    "group": "0@2"
                },
                {
                    "command": "aws.auth.signout",
                    "enablement": "!isCloud9",
                    "group": "0@3"
                }
            ]
        },
        "commands": [
            {
                "command": "aws.launchConfigForm",
                "title": "%AWS.command.launchConfigForm.title%",
                "category": "%AWS.title%",
                "cloud9": {
                    "cn": {
                        "category": "%AWS.title.cn%"
                    }
                }
            },
            {
                "command": "aws.apig.copyUrl",
                "title": "%AWS.command.apig.copyUrl%",
                "category": "%AWS.title%",
                "cloud9": {
                    "cn": {
                        "category": "%AWS.title.cn%"
                    }
                }
            },
            {
                "command": "aws.apig.invokeRemoteRestApi",
                "title": "%AWS.command.apig.invokeRemoteRestApi%",
                "category": "%AWS.title%",
                "cloud9": {
                    "cn": {
                        "category": "%AWS.title.cn%",
                        "title": "%AWS.command.apig.invokeRemoteRestApi.cn%"
                    }
                }
            },
            {
                "command": "aws.lambda.createNewSamApp",
                "title": "%AWS.command.createNewSamApp%",
                "category": "%AWS.title%",
                "cloud9": {
                    "cn": {
                        "category": "%AWS.title.cn%"
                    }
                }
            },
            {
                "command": "aws.login",
                "title": "%AWS.command.login%",
                "category": "%AWS.title%",
                "cloud9": {
                    "cn": {
                        "title": "%AWS.command.login.cn%",
                        "category": "%AWS.title.cn%"
                    }
                }
            },
            {
                "command": "aws.credentials.profile.create",
                "title": "%AWS.command.credentials.profile.create%",
                "category": "%AWS.title%",
                "cloud9": {
                    "cn": {
                        "category": "%AWS.title.cn%"
                    }
                }
            },
            {
                "command": "aws.credentials.edit",
                "title": "%AWS.command.credentials.edit%",
                "category": "%AWS.title%",
                "cloud9": {
                    "cn": {
                        "category": "%AWS.title.cn%"
                    }
                }
            },
            {
                "command": "aws.codecatalyst.openOrg",
                "title": "%AWS.command.codecatalyst.openOrg%",
                "category": "AWS"
            },
            {
                "command": "aws.codecatalyst.openProject",
                "title": "%AWS.command.codecatalyst.openProject%",
                "category": "AWS"
            },
            {
                "command": "aws.codecatalyst.openRepo",
                "title": "%AWS.command.codecatalyst.openRepo%",
                "category": "AWS"
            },
            {
                "command": "aws.codecatalyst.openDevEnv",
                "title": "%AWS.command.codecatalyst.openDevEnv%",
                "category": "AWS",
                "enablement": "!isCloud9"
            },
            {
                "command": "aws.codecatalyst.listCommands",
                "title": "%AWS.command.codecatalyst.listCommands%",
                "category": "AWS",
                "enablement": "!isCloud9"
            },
            {
                "command": "aws.codecatalyst.cloneRepo",
                "title": "%AWS.command.codecatalyst.cloneRepo%",
                "category": "AWS",
                "enablement": "!isCloud9"
            },
            {
                "command": "aws.codecatalyst.createDevEnv",
                "title": "%AWS.command.codecatalyst.createDevEnv%",
                "category": "AWS",
                "enablement": "!isCloud9"
            },
            {
                "command": "aws.codecatalyst.removeConnection",
                "title": "%AWS.command.codecatalyst.removeConnection%",
                "category": "AWS",
                "icon": "$(debug-disconnect)"
            },
            {
                "command": "aws.logout",
                "title": "%AWS.command.logout%",
                "category": "%AWS.title%",
                "cloud9": {
                    "cn": {
                        "category": "%AWS.title.cn%"
                    }
                }
            },
            {
                "command": "aws.auth.addConnection",
                "title": "%AWS.command.auth.addConnection%",
                "category": "%AWS.title%"
            },
            {
                "command": "aws.auth.manageConnections",
                "title": "%AWS.command.auth.showConnectionsPage%",
                "category": "%AWS.title%"
            },
            {
                "command": "aws.auth.switchConnections",
                "title": "%AWS.command.auth.switchConnections%",
                "category": "%AWS.title%"
            },
            {
                "command": "aws.auth.signout",
                "title": "%AWS.command.auth.signout%",
                "category": "%AWS.title%",
                "enablement": "!isCloud9"
            },
            {
                "command": "aws.auth.help",
                "title": "%AWS.generic.viewDocs%",
                "category": "%AWS.title%",
                "icon": "$(question)"
            },
            {
                "command": "aws.createIssueOnGitHub",
                "title": "%AWS.command.createIssueOnGitHub%",
                "category": "%AWS.title%",
                "cloud9": {
                    "cn": {
                        "category": "%AWS.title.cn%"
                    }
                }
            },
            {
                "command": "aws.ec2.openTerminal",
                "title": "%AWS.command.ec2.openTerminal%",
                "icon": "$(terminal-view-icon)",
                "category": "%AWS.title%",
                "cloud9": {
                    "cn": {
                        "category": "%AWS.title.cn%"
                    }
                }
            },
            {
                "command": "aws.ec2.openRemoteConnection",
                "title": "%AWS.command.ec2.openRemoteConnection%",
                "category": "%AWS.title%",
                "cloud9": {
                    "cn": {
                        "category": "%AWS.title.cn%"
                    }
                }
            },
            {
                "command": "aws.ec2.startInstance",
                "title": "%AWS.command.ec2.startInstance%",
                "icon": "$(debug-start)",
                "category": "%AWS.title%",
                "cloud9": {
                    "cn": {
                        "category": "%AWS.title.cn%"
                    }
                }
            },
            {
                "command": "aws.ec2.stopInstance",
                "title": "%AWS.command.ec2.stopInstance%",
                "icon": "$(debug-stop)",
                "category": "%AWS.title%",
                "cloud9": {
                    "cn": {
                        "category": "%AWS.title.cn%"
                    }
                }
            },
            {
                "command": "aws.ec2.rebootInstance",
                "title": "%AWS.command.ec2.rebootInstance%",
                "icon": "$(debug-restart)",
                "category": "%AWS.title%",
                "cloud9": {
                    "cn": {
                        "category": "%AWS.title.cn%"
                    }
                }
            },
            {
                "command": "aws.ec2.copyInstanceId",
                "title": "%AWS.command.ec2.copyInstanceId%",
                "category": "%AWS.title",
                "cloud9": {
                    "cn": {
                        "category": "%AWS.title.cn%"
                    }
                }
            },
            {
                "command": "aws.ecr.copyTagUri",
                "title": "%AWS.command.ecr.copyTagUri%",
                "category": "%AWS.title%",
                "cloud9": {
                    "cn": {
                        "category": "%AWS.title.cn%"
                    }
                }
            },
            {
                "command": "aws.ecr.deleteTag",
                "title": "%AWS.command.ecr.deleteTag%",
                "category": "%AWS.title%",
                "cloud9": {
                    "cn": {
                        "category": "%AWS.title.cn%"
                    }
                }
            },
            {
                "command": "aws.ecr.copyRepositoryUri",
                "title": "%AWS.command.ecr.copyRepositoryUri%",
                "category": "%AWS.title%",
                "cloud9": {
                    "cn": {
                        "category": "%AWS.title.cn%"
                    }
                }
            },
            {
                "command": "aws.ecr.createRepository",
                "title": "%AWS.command.ecr.createRepository%",
                "category": "%AWS.title%",
                "icon": "$(add)",
                "cloud9": {
                    "cn": {
                        "category": "%AWS.title.cn%"
                    }
                }
            },
            {
                "command": "aws.ecr.deleteRepository",
                "title": "%AWS.command.ecr.deleteRepository%",
                "category": "%AWS.title%",
                "cloud9": {
                    "cn": {
                        "category": "%AWS.title.cn%"
                    }
                }
            },
            {
                "command": "aws.showRegion",
                "title": "%AWS.command.showRegion%",
                "category": "%AWS.title%",
                "cloud9": {
                    "cn": {
                        "category": "%AWS.title.cn%"
                    }
                }
            },
            {
                "command": "aws.iot.createThing",
                "title": "%AWS.command.iot.createThing%",
                "category": "%AWS.title%",
                "icon": "$(add)",
                "cloud9": {
                    "cn": {
                        "category": "%AWS.title.cn%"
                    }
                }
            },
            {
                "command": "aws.iot.deleteThing",
                "title": "%AWS.generic.promptDelete%",
                "category": "%AWS.title%",
                "cloud9": {
                    "cn": {
                        "category": "%AWS.title.cn%"
                    }
                }
            },
            {
                "command": "aws.iot.createCert",
                "title": "%AWS.command.iot.createCert%",
                "category": "%AWS.title%",
                "icon": "$(add)",
                "cloud9": {
                    "cn": {
                        "category": "%AWS.title.cn%"
                    }
                }
            },
            {
                "command": "aws.iot.deleteCert",
                "title": "%AWS.generic.promptDelete%",
                "category": "%AWS.title%",
                "cloud9": {
                    "cn": {
                        "category": "%AWS.title.cn%"
                    }
                }
            },
            {
                "command": "aws.iot.attachCert",
                "title": "%AWS.command.iot.attachCert%",
                "category": "%AWS.title%",
                "icon": "$(aws-generic-attach-file)",
                "cloud9": {
                    "cn": {
                        "category": "%AWS.title.cn%"
                    }
                }
            },
            {
                "command": "aws.iot.attachPolicy",
                "title": "%AWS.command.iot.attachPolicy%",
                "category": "%AWS.title%",
                "icon": "$(aws-generic-attach-file)",
                "cloud9": {
                    "cn": {
                        "category": "%AWS.title.cn%"
                    }
                }
            },
            {
                "command": "aws.iot.activateCert",
                "title": "%AWS.command.iot.activateCert%",
                "category": "%AWS.title%",
                "cloud9": {
                    "cn": {
                        "category": "%AWS.title.cn%"
                    }
                }
            },
            {
                "command": "aws.iot.deactivateCert",
                "title": "%AWS.command.iot.deactivateCert%",
                "category": "%AWS.title%",
                "cloud9": {
                    "cn": {
                        "category": "%AWS.title.cn%"
                    }
                }
            },
            {
                "command": "aws.iot.revokeCert",
                "title": "%AWS.command.iot.revokeCert%",
                "category": "%AWS.title%",
                "cloud9": {
                    "cn": {
                        "category": "%AWS.title.cn%"
                    }
                }
            },
            {
                "command": "aws.iot.createPolicy",
                "title": "%AWS.command.iot.createPolicy%",
                "category": "%AWS.title%",
                "icon": "$(add)",
                "cloud9": {
                    "cn": {
                        "category": "%AWS.title.cn%"
                    }
                }
            },
            {
                "command": "aws.iot.deletePolicy",
                "title": "%AWS.generic.promptDelete%",
                "category": "%AWS.title%",
                "cloud9": {
                    "cn": {
                        "category": "%AWS.title.cn%"
                    }
                }
            },
            {
                "command": "aws.iot.createPolicyVersion",
                "title": "%AWS.command.iot.createPolicyVersion%",
                "category": "%AWS.title%",
                "cloud9": {
                    "cn": {
                        "category": "%AWS.title.cn%"
                    }
                }
            },
            {
                "command": "aws.iot.deletePolicyVersion",
                "title": "%AWS.generic.promptDelete%",
                "category": "%AWS.title%",
                "cloud9": {
                    "cn": {
                        "category": "%AWS.title.cn%"
                    }
                }
            },
            {
                "command": "aws.iot.detachCert",
                "title": "%AWS.command.iot.detachCert%",
                "category": "%AWS.title%",
                "cloud9": {
                    "cn": {
                        "category": "%AWS.title.cn%"
                    }
                }
            },
            {
                "command": "aws.iot.detachPolicy",
                "title": "%AWS.command.iot.detachCert%",
                "category": "%AWS.title%",
                "cloud9": {
                    "cn": {
                        "category": "%AWS.title.cn%"
                    }
                }
            },
            {
                "command": "aws.iot.viewPolicyVersion",
                "title": "%AWS.command.iot.viewPolicyVersion%",
                "category": "%AWS.title%",
                "cloud9": {
                    "cn": {
                        "category": "%AWS.title.cn%"
                    }
                }
            },
            {
                "command": "aws.iot.setDefaultPolicy",
                "title": "%AWS.command.iot.setDefaultPolicy%",
                "category": "%AWS.title%",
                "cloud9": {
                    "cn": {
                        "category": "%AWS.title.cn%"
                    }
                }
            },
            {
                "command": "aws.iot.copyEndpoint",
                "title": "%AWS.command.iot.copyEndpoint%",
                "category": "%AWS.title%",
                "cloud9": {
                    "cn": {
                        "category": "%AWS.title.cn%"
                    }
                }
            },
            {
                "command": "aws.s3.presignedURL",
                "title": "%AWS.command.s3.presignedURL%",
                "category": "%AWS.title%"
            },
            {
                "command": "aws.s3.copyPath",
                "title": "%AWS.command.s3.copyPath%",
                "category": "%AWS.title%",
                "cloud9": {
                    "cn": {
                        "category": "%AWS.title.cn%"
                    }
                }
            },
            {
                "command": "aws.s3.downloadFileAs",
                "title": "%AWS.command.s3.downloadFileAs%",
                "category": "%AWS.title%",
                "icon": "$(cloud-download)",
                "cloud9": {
                    "cn": {
                        "category": "%AWS.title.cn%"
                    }
                }
            },
            {
                "command": "aws.s3.openFile",
                "title": "%AWS.command.s3.openFile%",
                "category": "%AWS.title%",
                "icon": "$(open-preview)"
            },
            {
                "command": "aws.s3.editFile",
                "title": "%AWS.command.s3.editFile%",
                "category": "%AWS.title%",
                "icon": "$(edit)"
            },
            {
                "command": "aws.s3.uploadFile",
                "title": "%AWS.command.s3.uploadFile%",
                "category": "%AWS.title%",
                "icon": "$(cloud-upload)",
                "cloud9": {
                    "cn": {
                        "category": "%AWS.title.cn%"
                    }
                }
            },
            {
                "command": "aws.s3.uploadFileToParent",
                "title": "%AWS.command.s3.uploadFileToParent%",
                "category": "%AWS.title%",
                "cloud9": {
                    "cn": {
                        "category": "%AWS.title.cn%"
                    }
                }
            },
            {
                "command": "aws.s3.createFolder",
                "title": "%AWS.command.s3.createFolder%",
                "category": "%AWS.title%",
                "icon": "$(new-folder)",
                "cloud9": {
                    "cn": {
                        "category": "%AWS.title.cn%"
                    }
                }
            },
            {
                "command": "aws.s3.createBucket",
                "title": "%AWS.command.s3.createBucket%",
                "category": "%AWS.title%",
                "icon": "$(aws-s3-create-bucket)",
                "cloud9": {
                    "cn": {
                        "category": "%AWS.title.cn%"
                    }
                }
            },
            {
                "command": "aws.s3.deleteBucket",
                "title": "%AWS.generic.promptDelete%",
                "category": "%AWS.title%",
                "cloud9": {
                    "cn": {
                        "category": "%AWS.title.cn%"
                    }
                }
            },
            {
                "command": "aws.s3.deleteFile",
                "title": "%AWS.generic.promptDelete%",
                "category": "%AWS.title%",
                "cloud9": {
                    "cn": {
                        "category": "%AWS.title.cn%"
                    }
                }
            },
            {
                "command": "aws.invokeLambda",
                "title": "%AWS.command.invokeLambda%",
                "category": "%AWS.title%",
                "cloud9": {
                    "cn": {
                        "title": "%AWS.command.invokeLambda.cn%",
                        "category": "%AWS.title.cn%"
                    }
                }
            },
            {
                "command": "aws.downloadLambda",
                "title": "%AWS.command.downloadLambda%",
                "category": "%AWS.title%",
                "enablement": "viewItem == awsRegionFunctionNodeDownloadable",
                "cloud9": {
                    "cn": {
                        "category": "%AWS.title.cn%"
                    }
                }
            },
            {
                "command": "aws.uploadLambda",
                "title": "%AWS.command.uploadLambda%",
                "category": "%AWS.title%",
                "cloud9": {
                    "cn": {
                        "category": "%AWS.title.cn%"
                    }
                }
            },
            {
                "command": "aws.deleteLambda",
                "title": "%AWS.generic.promptDelete%",
                "category": "%AWS.title%",
                "cloud9": {
                    "cn": {
                        "category": "%AWS.title.cn%"
                    }
                }
            },
            {
                "command": "aws.copyLambdaUrl",
                "title": "%AWS.generic.copyUrl%",
                "category": "%AWS.title%",
                "cloud9": {
                    "cn": {
                        "category": "%AWS.title.cn%"
                    }
                }
            },
            {
                "command": "aws.deploySamApplication",
                "title": "%AWS.command.deploySamApplication%",
                "category": "%AWS.title%",
                "cloud9": {
                    "cn": {
                        "category": "%AWS.title.cn%"
                    }
                }
            },
            {
                "command": "aws.submitFeedback",
                "title": "%AWS.command.submitFeedback%",
                "category": "%AWS.title%",
                "icon": "$(comment)",
                "cloud9": {
                    "cn": {
                        "category": "%AWS.title.cn%"
                    }
                }
            },
            {
                "command": "aws.refreshAwsExplorer",
                "title": "%AWS.command.refreshAwsExplorer%",
                "category": "%AWS.title%",
                "icon": {
                    "dark": "resources/icons/vscode/dark/refresh.svg",
                    "light": "resources/icons/vscode/light/refresh.svg"
                }
            },
            {
                "command": "aws.samcli.detect",
                "title": "%AWS.command.samcli.detect%",
                "category": "%AWS.title%",
                "cloud9": {
                    "cn": {
                        "category": "%AWS.title.cn%"
                    }
                }
            },
            {
                "command": "aws.deleteCloudFormation",
                "title": "%AWS.command.deleteCloudFormation%",
                "category": "%AWS.title%",
                "cloud9": {
                    "cn": {
                        "category": "%AWS.title.cn%"
                    }
                }
            },
            {
                "command": "aws.downloadStateMachineDefinition",
                "title": "%AWS.command.downloadStateMachineDefinition%",
                "category": "%AWS.title%",
                "cloud9": {
                    "cn": {
                        "category": "%AWS.title.cn%"
                    }
                }
            },
            {
                "command": "aws.executeStateMachine",
                "title": "%AWS.command.executeStateMachine%",
                "category": "%AWS.title%",
                "cloud9": {
                    "cn": {
                        "category": "%AWS.title.cn%"
                    }
                }
            },
            {
                "command": "aws.renderStateMachineGraph",
                "title": "%AWS.command.renderStateMachineGraph%",
                "category": "%AWS.title%",
                "cloud9": {
                    "cn": {
                        "category": "%AWS.title.cn%"
                    }
                }
            },
            {
                "command": "aws.copyArn",
                "title": "%AWS.command.copyArn%",
                "category": "%AWS.title%",
                "cloud9": {
                    "cn": {
                        "category": "%AWS.title.cn%"
                    }
                }
            },
            {
                "command": "aws.copyName",
                "title": "%AWS.command.copyName%",
                "category": "%AWS.title%",
                "cloud9": {
                    "cn": {
                        "category": "%AWS.title.cn%"
                    }
                }
            },
            {
                "command": "aws.listCommands",
                "title": "%AWS.command.listCommands%",
                "category": "%AWS.title%",
                "cloud9": {
                    "cn": {
                        "title": "%AWS.command.listCommands.cn%",
                        "category": "%AWS.title.cn%"
                    }
                }
            },
            {
                "command": "aws.viewSchemaItem",
                "title": "%AWS.command.viewSchemaItem%",
                "category": "%AWS.title%",
                "cloud9": {
                    "cn": {
                        "category": "%AWS.title.cn%"
                    }
                }
            },
            {
                "command": "aws.searchSchema",
                "title": "%AWS.command.searchSchema%",
                "category": "%AWS.title%",
                "cloud9": {
                    "cn": {
                        "category": "%AWS.title.cn%"
                    }
                }
            },
            {
                "command": "aws.searchSchemaPerRegistry",
                "title": "%AWS.command.searchSchemaPerRegistry%",
                "category": "%AWS.title%",
                "cloud9": {
                    "cn": {
                        "category": "%AWS.title.cn%"
                    }
                }
            },
            {
                "command": "aws.downloadSchemaItemCode",
                "title": "%AWS.command.downloadSchemaItemCode%",
                "category": "%AWS.title%",
                "cloud9": {
                    "cn": {
                        "category": "%AWS.title.cn%"
                    }
                }
            },
            {
                "command": "aws.viewLogs",
                "title": "%AWS.command.viewLogs%",
                "category": "%AWS.title%"
            },
            {
                "command": "aws.help",
                "title": "%AWS.command.help%",
                "category": "%AWS.title%",
                "cloud9": {
                    "cn": {
                        "category": "%AWS.title.cn%"
                    }
                }
            },
            {
                "command": "aws.github",
                "title": "%AWS.command.github%",
                "category": "%AWS.title%",
                "cloud9": {
                    "cn": {
                        "category": "%AWS.title.cn%"
                    }
                }
            },
            {
                "command": "aws.quickStart",
                "title": "%AWS.command.quickStart%",
                "category": "%AWS.title%",
                "cloud9": {
                    "cn": {
                        "category": "%AWS.title.cn%"
                    }
                }
            },
            {
                "command": "aws.cdk.refresh",
                "title": "%AWS.command.refreshCdkExplorer%",
                "category": "%AWS.title%",
                "icon": {
                    "dark": "resources/icons/vscode/dark/refresh.svg",
                    "light": "resources/icons/vscode/light/refresh.svg"
                },
                "cloud9": {
                    "cn": {
                        "category": "%AWS.title.cn%"
                    }
                }
            },
            {
                "command": "aws.cdk.viewDocs",
                "title": "%AWS.generic.viewDocs%",
                "category": "%AWS.title%"
            },
            {
                "command": "aws.stepfunctions.createStateMachineFromTemplate",
                "title": "%AWS.command.stepFunctions.createStateMachineFromTemplate%",
                "category": "%AWS.title%",
                "cloud9": {
                    "cn": {
                        "category": "%AWS.title.cn%"
                    }
                }
            },
            {
                "command": "aws.stepfunctions.publishStateMachine",
                "title": "%AWS.command.stepFunctions.publishStateMachine%",
                "category": "%AWS.title%",
                "cloud9": {
                    "cn": {
                        "category": "%AWS.title.cn%"
                    }
                }
            },
            {
                "command": "aws.previewStateMachine",
                "title": "%AWS.command.stepFunctions.previewStateMachine%",
                "category": "%AWS.title%",
                "icon": "$(aws-stepfunctions-preview)",
                "cloud9": {
                    "cn": {
                        "category": "%AWS.title.cn%"
                    }
                }
            },
            {
                "command": "aws.cdk.renderStateMachineGraph",
                "title": "%AWS.command.cdk.previewStateMachine%",
                "category": "AWS",
                "icon": "$(aws-stepfunctions-preview)"
            },
            {
                "command": "aws.aboutToolkit",
                "title": "%AWS.command.aboutToolkit%",
                "category": "%AWS.title%"
            },
            {
                "command": "aws.cwl.viewLogStream",
                "title": "%AWS.command.viewLogStream%",
                "category": "%AWS.title%",
                "cloud9": {
                    "cn": {
                        "category": "%AWS.title.cn%"
                    }
                }
            },
            {
                "command": "aws.ssmDocument.createLocalDocument",
                "title": "%AWS.command.ssmDocument.createLocalDocument%",
                "category": "%AWS.title%",
                "cloud9": {
                    "cn": {
                        "category": "%AWS.title.cn%"
                    }
                }
            },
            {
                "command": "aws.ssmDocument.openLocalDocument",
                "title": "%AWS.command.ssmDocument.openLocalDocument%",
                "category": "%AWS.title%",
                "icon": "$(cloud-download)",
                "cloud9": {
                    "cn": {
                        "category": "%AWS.title.cn%"
                    }
                }
            },
            {
                "command": "aws.ssmDocument.openLocalDocumentJson",
                "title": "%AWS.command.ssmDocument.openLocalDocumentJson%",
                "category": "%AWS.title%",
                "cloud9": {
                    "cn": {
                        "category": "%AWS.title.cn%"
                    }
                }
            },
            {
                "command": "aws.ssmDocument.openLocalDocumentYaml",
                "title": "%AWS.command.ssmDocument.openLocalDocumentYaml%",
                "category": "%AWS.title%",
                "cloud9": {
                    "cn": {
                        "category": "%AWS.title.cn%"
                    }
                }
            },
            {
                "command": "aws.ssmDocument.deleteDocument",
                "title": "%AWS.command.ssmDocument.deleteDocument%",
                "category": "%AWS.title%",
                "cloud9": {
                    "cn": {
                        "category": "%AWS.title.cn%"
                    }
                }
            },
            {
                "command": "aws.ssmDocument.publishDocument",
                "title": "%AWS.command.ssmDocument.publishDocument%",
                "category": "%AWS.title%",
                "icon": "$(cloud-upload)",
                "cloud9": {
                    "cn": {
                        "category": "%AWS.title.cn%"
                    }
                }
            },
            {
                "command": "aws.ssmDocument.updateDocumentVersion",
                "title": "%AWS.command.ssmDocument.updateDocumentVersion%",
                "category": "%AWS.title%",
                "cloud9": {
                    "cn": {
                        "category": "%AWS.title.cn%"
                    }
                }
            },
            {
                "command": "aws.copyLogResource",
                "title": "%AWS.command.copyLogResource%",
                "category": "%AWS.title%",
                "icon": "$(files)",
                "cloud9": {
                    "cn": {
                        "category": "%AWS.title.cn%"
                    }
                }
            },
            {
                "command": "aws.cwl.searchLogGroup",
                "title": "%AWS.command.cloudWatchLogs.searchLogGroup%",
                "category": "%AWS.title%",
                "icon": "$(search-view-icon)",
                "cloud9": {
                    "cn": {
                        "category": "%AWS.title.cn%"
                    }
                }
            },
            {
                "command": "aws.saveCurrentLogDataContent",
                "title": "%AWS.command.saveCurrentLogDataContent%",
                "category": "%AWS.title%",
                "icon": "$(save)",
                "cloud9": {
                    "cn": {
                        "category": "%AWS.title.cn%"
                    }
                }
            },
            {
                "command": "aws.cwl.changeFilterPattern",
                "title": "%AWS.command.cwl.changeFilterPattern%",
                "category": "%AWS.title%",
                "icon": "$(search-view-icon)",
                "cloud9": {
                    "cn": {
                        "category": "%AWS.title.cn%"
                    }
                }
            },
            {
                "command": "aws.cwl.changeTimeFilter",
                "title": "%AWS.command.cwl.changeTimeFilter%",
                "category": "%AWS.title%",
                "icon": "$(calendar)",
                "cloud9": {
                    "cn": {
                        "category": "%AWS.title.cn%"
                    }
                }
            },
            {
                "command": "aws.addSamDebugConfig",
                "title": "%AWS.command.addSamDebugConfig%",
                "category": "%AWS.title%",
                "cloud9": {
                    "cn": {
                        "category": "%AWS.title.cn%"
                    }
                }
            },
            {
                "command": "aws.toggleSamCodeLenses",
                "title": "%AWS.command.toggleSamCodeLenses%",
                "category": "%AWS.title%",
                "cloud9": {
                    "cn": {
                        "category": "%AWS.title.cn%"
                    }
                }
            },
            {
                "command": "aws.ecs.runCommandInContainer",
                "title": "%AWS.ecs.runCommandInContainer%",
                "category": "%AWS.title%",
                "enablement": "viewItem == awsEcsContainerNodeExecEnabled",
                "cloud9": {
                    "cn": {
                        "category": "%AWS.title.cn%"
                    }
                }
            },
            {
                "command": "aws.ecs.openTaskInTerminal",
                "title": "%AWS.ecs.openTaskInTerminal%",
                "category": "%AWS.title%",
                "enablement": "viewItem == awsEcsContainerNodeExecEnabled",
                "cloud9": {
                    "cn": {
                        "category": "%AWS.title.cn%"
                    }
                }
            },
            {
                "command": "aws.ecs.enableEcsExec",
                "title": "%AWS.ecs.enableEcsExec%",
                "category": "%AWS.title%",
                "cloud9": {
                    "cn": {
                        "category": "%AWS.title.cn%"
                    }
                }
            },
            {
                "command": "aws.ecs.viewDocumentation",
                "title": "%AWS.generic.viewDocs%",
                "category": "%AWS.title%",
                "cloud9": {
                    "cn": {
                        "category": "%AWS.title.cn%"
                    }
                }
            },
            {
                "command": "aws.resources.copyIdentifier",
                "title": "%AWS.command.resources.copyIdentifier%",
                "category": "%AWS.title%",
                "cloud9": {
                    "cn": {
                        "category": "%AWS.title.cn%"
                    }
                }
            },
            {
                "command": "aws.resources.openResourcePreview",
                "title": "%AWS.generic.preview%",
                "category": "%AWS.title%",
                "icon": "$(open-preview)",
                "cloud9": {
                    "cn": {
                        "category": "%AWS.title.cn%"
                    }
                }
            },
            {
                "command": "aws.resources.createResource",
                "title": "%AWS.generic.create%",
                "category": "%AWS.title%",
                "icon": "$(add)",
                "cloud9": {
                    "cn": {
                        "category": "%AWS.title.cn%"
                    }
                }
            },
            {
                "command": "aws.resources.deleteResource",
                "title": "%AWS.generic.promptDelete%",
                "category": "%AWS.title%",
                "cloud9": {
                    "cn": {
                        "category": "%AWS.title.cn%"
                    }
                }
            },
            {
                "command": "aws.resources.updateResource",
                "title": "%AWS.generic.promptUpdate%",
                "category": "%AWS.title%",
                "icon": "$(pencil)",
                "cloud9": {
                    "cn": {
                        "category": "%AWS.title.cn%"
                    }
                }
            },
            {
                "command": "aws.resources.updateResourceInline",
                "title": "%AWS.generic.promptUpdate%",
                "category": "%AWS.title%",
                "icon": "$(pencil)",
                "cloud9": {
                    "cn": {
                        "category": "%AWS.title.cn%"
                    }
                }
            },
            {
                "command": "aws.resources.saveResource",
                "title": "%AWS.generic.save%",
                "category": "%AWS.title%",
                "icon": "$(save)",
                "cloud9": {
                    "cn": {
                        "category": "%AWS.title.cn%"
                    }
                }
            },
            {
                "command": "aws.resources.closeResource",
                "title": "%AWS.generic.close%",
                "category": "%AWS.title%",
                "icon": "$(close)",
                "cloud9": {
                    "cn": {
                        "category": "%AWS.title.cn%"
                    }
                }
            },
            {
                "command": "aws.resources.viewDocs",
                "title": "%AWS.generic.viewDocs%",
                "category": "%AWS.title%",
                "icon": "$(book)",
                "cloud9": {
                    "cn": {
                        "category": "%AWS.title.cn%"
                    }
                }
            },
            {
                "command": "aws.resources.configure",
                "title": "%AWS.command.resources.configure%",
                "category": "%AWS.title%",
                "icon": "$(gear)",
                "cloud9": {
                    "cn": {
                        "category": "%AWS.title.cn%"
                    }
                }
            },
            {
                "command": "aws.apprunner.createService",
                "title": "%AWS.command.apprunner.createService%",
                "category": "%AWS.title%",
                "cloud9": {
                    "cn": {
                        "category": "%AWS.title.cn%"
                    }
                }
            },
            {
                "command": "aws.ecs.disableEcsExec",
                "title": "%AWS.ecs.disableEcsExec%",
                "category": "%AWS.title%",
                "cloud9": {
                    "cn": {
                        "category": "%AWS.title.cn%"
                    }
                }
            },
            {
                "command": "aws.apprunner.createServiceFromEcr",
                "title": "%AWS.command.apprunner.createServiceFromEcr%",
                "category": "%AWS.title%",
                "cloud9": {
                    "cn": {
                        "category": "%AWS.title.cn%"
                    }
                }
            },
            {
                "command": "aws.apprunner.pauseService",
                "title": "%AWS.command.apprunner.pauseService%",
                "category": "%AWS.title%",
                "cloud9": {
                    "cn": {
                        "category": "%AWS.title.cn%"
                    }
                }
            },
            {
                "command": "aws.apprunner.resumeService",
                "title": "%AWS.command.apprunner.resumeService%",
                "category": "AWS",
                "cloud9": {
                    "cn": {
                        "category": "%AWS.title.cn%"
                    }
                }
            },
            {
                "command": "aws.apprunner.copyServiceUrl",
                "title": "%AWS.command.apprunner.copyServiceUrl%",
                "category": "%AWS.title%",
                "cloud9": {
                    "cn": {
                        "category": "%AWS.title.cn%"
                    }
                }
            },
            {
                "command": "aws.apprunner.open",
                "title": "%AWS.command.apprunner.open%",
                "category": "%AWS.title%",
                "cloud9": {
                    "cn": {
                        "category": "%AWS.title.cn%"
                    }
                }
            },
            {
                "command": "aws.apprunner.deleteService",
                "title": "%AWS.generic.promptDelete%",
                "category": "%AWS.title%",
                "cloud9": {
                    "cn": {
                        "category": "%AWS.title.cn%"
                    }
                }
            },
            {
                "command": "aws.apprunner.startDeployment",
                "title": "%AWS.command.apprunner.startDeployment%",
                "category": "%AWS.title%",
                "cloud9": {
                    "cn": {
                        "category": "%AWS.title.cn%"
                    }
                }
            },
            {
                "command": "aws.cloudFormation.newTemplate",
                "title": "%AWS.command.cloudFormation.newTemplate%",
                "category": "%AWS.title%",
                "cloud9": {
                    "cn": {
                        "category": "%AWS.title.cn%"
                    }
                }
            },
            {
                "command": "aws.sam.newTemplate",
                "title": "%AWS.command.sam.newTemplate%",
                "category": "%AWS.title%",
                "cloud9": {
                    "cn": {
                        "category": "%AWS.title.cn%"
                    }
                }
            },
            {
                "command": "aws.samcli.sync",
                "title": "%AWS.command.samcli.sync%",
                "category": "%AWS.title%"
            },
            {
                "command": "aws.codeWhisperer",
                "title": "%AWS.command.codewhisperer.title%",
                "category": "%AWS.title%"
            },
            {
                "command": "aws.codeWhisperer.configure",
                "title": "%AWS.command.codewhisperer.configure%",
                "category": "%AWS.title%",
                "icon": "$(gear)",
                "cloud9": {
                    "cn": {
                        "category": "%AWS.title.cn%"
                    }
                }
            },
            {
                "command": "aws.codeWhisperer.introduction",
                "title": "%AWS.command.codewhisperer.introduction%",
                "category": "%AWS.title%",
                "icon": "$(question)",
                "cloud9": {
                    "cn": {
                        "category": "%AWS.title.cn%"
                    }
                }
            },
            {
                "command": "aws.codeWhisperer.removeConnection",
                "title": "%AWS.command.codewhisperer.removeConnection%",
                "category": "%AWS.title%",
                "icon": "$(debug-disconnect)"
            },
            {
                "command": "aws.dev.openMenu",
                "title": "Open Developer Menu",
                "category": "AWS (Developer)",
                "enablement": "aws.isDevMode"
            }
        ],
        "jsonValidation": [
            {
                "fileMatch": ".aws/templates.json",
                "url": "./dist/src/templates/templates.json"
            },
            {
                "fileMatch": "*ecs-task-def.json",
                "url": "https://ecs-intellisense.s3-us-west-2.amazonaws.com/task-definition/schema.json"
            }
        ],
        "languages": [
            {
                "id": "asl",
                "extensions": [
                    ".asl.json",
                    ".asl"
                ],
                "aliases": [
                    "Amazon States Language"
                ]
            },
            {
                "id": "asl-yaml",
                "aliases": [
                    "Amazon States Language (YAML)"
                ],
                "extensions": [
                    ".asl.yaml",
                    ".asl.yml"
                ]
            },
            {
                "id": "ssm-json",
                "extensions": [
                    ".ssm.json"
                ],
                "aliases": [
                    "AWS Systems Manager Document (JSON)"
                ]
            },
            {
                "id": "ssm-yaml",
                "extensions": [
                    ".ssm.yaml",
                    ".ssm.yml"
                ],
                "aliases": [
                    "AWS Systems Manager Document (YAML)"
                ]
            }
        ],
        "keybindings": [
            {
                "command": "aws.previewStateMachine",
                "key": "ctrl+shift+v",
                "mac": "cmd+shift+v",
                "when": "editorTextFocus && editorLangId == asl || editorTextFocus && editorLangId == asl-yaml"
            },
            {
                "command": "aws.codeWhisperer",
                "key": "alt+c",
                "mac": "alt+c",
                "when": "editorTextFocus && CODEWHISPERER_ENABLED"
            },
            {
                "command": "aws.codeWhisperer.rejectCodeSuggestion",
                "key": "escape",
                "mac": "escape",
                "when": "inlineSuggestionVisible && !editorReadonly && CODEWHISPERER_ENABLED"
            },
            {
                "key": "right",
                "command": "editor.action.inlineSuggest.showNext",
                "when": "inlineSuggestionVisible && !editorReadonly && CODEWHISPERER_ENABLED"
            },
            {
                "key": "left",
                "command": "editor.action.inlineSuggest.showPrevious",
                "when": "inlineSuggestionVisible && !editorReadonly && CODEWHISPERER_ENABLED"
            }
        ],
        "grammars": [
            {
                "language": "asl",
                "scopeName": "source.asl",
                "path": "./syntaxes/ASL.tmLanguage"
            },
            {
                "language": "asl-yaml",
                "scopeName": "source.asl.yaml",
                "path": "./syntaxes/asl-yaml.tmLanguage.json"
            },
            {
                "language": "ssm-json",
                "scopeName": "source.ssmjson",
                "path": "./syntaxes/SSMJSON.tmLanguage"
            },
            {
                "language": "ssm-yaml",
                "scopeName": "source.ssmyaml",
                "path": "./syntaxes/SSMYAML.tmLanguage"
            }
        ],
        "resourceLabelFormatters": [
            {
                "scheme": "aws-cwl",
                "formatting": {
                    "label": "${path}",
                    "separator": "/"
                }
            },
            {
                "scheme": "s3*",
                "formatting": {
                    "label": "[S3] ${path}",
                    "separator": "/"
                }
            }
        ],
        "walkthroughs": [],
        "icons": {
            "aws-apprunner-service": {
                "description": "AWS Contributed Icon",
                "default": {
                    "fontPath": "./resources/fonts/aws-toolkit-icons.woff",
                    "fontCharacter": "\\f1aa"
                }
            },
            "aws-cdk-logo": {
                "description": "AWS Contributed Icon",
                "default": {
                    "fontPath": "./resources/fonts/aws-toolkit-icons.woff",
                    "fontCharacter": "\\f1ab"
                }
            },
            "aws-cloudformation-stack": {
                "description": "AWS Contributed Icon",
                "default": {
                    "fontPath": "./resources/fonts/aws-toolkit-icons.woff",
                    "fontCharacter": "\\f1ac"
                }
            },
            "aws-cloudwatch-log-group": {
                "description": "AWS Contributed Icon",
                "default": {
                    "fontPath": "./resources/fonts/aws-toolkit-icons.woff",
                    "fontCharacter": "\\f1ad"
                }
            },
            "aws-codecatalyst-logo": {
                "description": "AWS Contributed Icon",
                "default": {
                    "fontPath": "./resources/fonts/aws-toolkit-icons.woff",
                    "fontCharacter": "\\f1ae"
                }
            },
            "aws-ecr-registry": {
                "description": "AWS Contributed Icon",
                "default": {
                    "fontPath": "./resources/fonts/aws-toolkit-icons.woff",
                    "fontCharacter": "\\f1af"
                }
            },
            "aws-ecs-cluster": {
                "description": "AWS Contributed Icon",
                "default": {
                    "fontPath": "./resources/fonts/aws-toolkit-icons.woff",
                    "fontCharacter": "\\f1b0"
                }
            },
            "aws-ecs-container": {
                "description": "AWS Contributed Icon",
                "default": {
                    "fontPath": "./resources/fonts/aws-toolkit-icons.woff",
                    "fontCharacter": "\\f1b1"
                }
            },
            "aws-ecs-service": {
                "description": "AWS Contributed Icon",
                "default": {
                    "fontPath": "./resources/fonts/aws-toolkit-icons.woff",
                    "fontCharacter": "\\f1b2"
                }
            },
            "aws-generic-attach-file": {
                "description": "AWS Contributed Icon",
                "default": {
                    "fontPath": "./resources/fonts/aws-toolkit-icons.woff",
                    "fontCharacter": "\\f1b3"
                }
            },
            "aws-iot-certificate": {
                "description": "AWS Contributed Icon",
                "default": {
                    "fontPath": "./resources/fonts/aws-toolkit-icons.woff",
                    "fontCharacter": "\\f1b4"
                }
            },
            "aws-iot-policy": {
                "description": "AWS Contributed Icon",
                "default": {
                    "fontPath": "./resources/fonts/aws-toolkit-icons.woff",
                    "fontCharacter": "\\f1b5"
                }
            },
            "aws-iot-thing": {
                "description": "AWS Contributed Icon",
                "default": {
                    "fontPath": "./resources/fonts/aws-toolkit-icons.woff",
                    "fontCharacter": "\\f1b6"
                }
            },
            "aws-lambda-function": {
                "description": "AWS Contributed Icon",
                "default": {
                    "fontPath": "./resources/fonts/aws-toolkit-icons.woff",
                    "fontCharacter": "\\f1b7"
                }
            },
            "aws-s3-bucket": {
                "description": "AWS Contributed Icon",
                "default": {
                    "fontPath": "./resources/fonts/aws-toolkit-icons.woff",
                    "fontCharacter": "\\f1b8"
                }
            },
            "aws-s3-create-bucket": {
                "description": "AWS Contributed Icon",
                "default": {
                    "fontPath": "./resources/fonts/aws-toolkit-icons.woff",
                    "fontCharacter": "\\f1b9"
                }
            },
            "aws-schemas-registry": {
                "description": "AWS Contributed Icon",
                "default": {
                    "fontPath": "./resources/fonts/aws-toolkit-icons.woff",
                    "fontCharacter": "\\f1ba"
                }
            },
            "aws-schemas-schema": {
                "description": "AWS Contributed Icon",
                "default": {
                    "fontPath": "./resources/fonts/aws-toolkit-icons.woff",
                    "fontCharacter": "\\f1bb"
                }
            },
            "aws-stepfunctions-preview": {
                "description": "AWS Contributed Icon",
                "default": {
                    "fontPath": "./resources/fonts/aws-toolkit-icons.woff",
                    "fontCharacter": "\\f1bc"
                }
            }
        }
    },
    "scripts": {
        "prepare": "ts-node ./scripts/build/prepare.ts",
        "vscode:prepublish": "npm run clean && npm run buildScripts && webpack --mode production && npm run copyFiles -- --webpacked",
        "clean": "ts-node ./scripts/clean.ts dist",
        "reset": "npm run clean -- node_modules && npm install",
        "copyFiles": "ts-node ./scripts/build/copyFiles.ts",
        "buildScripts": "npm run generateClients && npm run generatePackage && npm run generateNonCodeFiles && npm run copyFiles",
        "compile": "npm run clean && npm run buildScripts && webpack --mode development && npm run copyFiles -- --webpacked",
        "watch": "npm run clean && npm run buildScripts && tsc -watch -p ./",
        "postinstall": "npm run generateTelemetry && npm run generateConfigurationAttributes",
        "testCompile": "npm run buildScripts && tsc -p ./ && npm run instrument",
        "test": "npm run testCompile && ts-node ./scripts/test/test.ts && npm run report",
        "testE2E": "npm run testCompile && ts-node ./scripts/test/testE2E.ts && npm run report",
        "testInteg": "npm run testCompile && ts-node ./scripts/test/testInteg.ts && npm run report",
        "lint": "ts-node ./scripts/lint/testLint.ts",
        "lintfix": "eslint -c .eslintrc.js --fix --ext .ts .",
        "package": "ts-node ./scripts/build/package.ts",
        "install-plugin": "vsce package -o aws-toolkit-vscode-test.vsix && code --install-extension aws-toolkit-vscode-test.vsix",
        "generateClients": "ts-node ./scripts/build/generateServiceClient.ts ",
        "generatePackage": "ts-node ./scripts/build/generateIcons.ts",
        "generateTelemetry": "node node_modules/@aws-toolkits/telemetry/lib/generateTelemetry.js --extraInput=src/shared/telemetry/vscodeTelemetry.json --output=src/shared/telemetry/telemetry.gen.ts",
        "generateNonCodeFiles": "ts-node ./scripts/build/generateNonCodeFiles.ts",
        "generateConfigurationAttributes": "ts-node ./scripts/build/generateConfigurationAttributes.ts",
        "newChange": "ts-node ./scripts/newChange.ts",
        "createRelease": "ts-node ./scripts/build/createRelease.ts",
        "serve": "webpack serve --config-name vue-hmr --mode development",
        "instrument": "nyc instrument --in-place ./dist/src",
        "report": "nyc report --reporter=html --reporter=json"
    },
    "devDependencies": {
        "@aws-toolkits/telemetry": "^1.0.136",
        "@cspotcode/source-map-support": "^0.8.1",
        "@sinonjs/fake-timers": "^10.0.2",
        "@types/adm-zip": "^0.4.34",
        "@types/async-lock": "^1.4.0",
        "@types/bytes": "^3.1.0",
        "@types/cross-spawn": "^6.0.0",
        "@types/fs-extra": "^9.0.11",
        "@types/glob": "^7.1.1",
        "@types/js-yaml": "^4.0.5",
        "@types/lodash": "^4.14.180",
        "@types/marked": "^5.0.0",
        "@types/mime-types": "^2.1.1",
        "@types/mocha": "^10.0.0",
        "@types/node": "^14.18.5",
        "@types/readline-sync": "^1.4.3",
        "@types/semver": "^7.5.0",
        "@types/sinon": "^10.0.5",
        "@types/sinonjs__fake-timers": "^8.1.2",
        "@types/tcp-port-used": "^1.0.1",
        "@types/uuid": "^9.0.1",
        "@types/vscode": "^1.65.0",
        "@types/vscode-webview": "^1.57.1",
        "@types/xml2js": "^0.4.11",
        "@typescript-eslint/eslint-plugin": "^5.59.0",
        "@typescript-eslint/parser": "^5.59.1",
        "@vscode/codicons": "^0.0.33",
        "@vscode/test-electron": "^2.3.3",
        "@vscode/vsce": "^2.19.0",
        "@vue/compiler-sfc": "^3.3.2",
        "circular-dependency-plugin": "^5.2.2",
        "css-loader": "^6.7.3",
        "esbuild-loader": "2.20.0",
        "eslint": "^8.26.0",
        "eslint-config-prettier": "8.8",
        "eslint-plugin-header": "^3.1.1",
        "eslint-plugin-no-null": "^1.0.2",
        "glob": "^7.1.7",
        "husky": "^7.0.2",
        "json-schema-to-typescript": "^13.0.2",
        "marked": "^5.0.4",
        "mocha": "^10.1.0",
        "mocha-junit-reporter": "^2.2.0",
        "mocha-multi-reporters": "^1.5.1",
        "nyc": "^15.1.0",
        "prettier": "^2.8.8",
        "prettier-plugin-sh": "^0.12.8",
        "pretty-quick": "^3.1.3",
        "readline-sync": "^1.4.9",
        "sinon": "^14.0.0",
        "ts-mockito": "^2.5.0",
        "ts-node": "^10.9.1",
        "umd-compat-loader": "^2.1.2",
        "vscode-nls-dev": "^4.0.4",
        "vue-loader": "^17.2.2",
        "vue-style-loader": "^4.1.3",
        "webfont": "^11.2.26",
        "webpack": "^5.83.0",
        "webpack-cli": "^4.9.1",
        "webpack-dev-server": "^4.13.3"
    },
    "dependencies": {
        "@aws-sdk/client-sso": "^3.342.0",
        "@aws-sdk/client-sso-oidc": "^3.181.0",
        "@aws-sdk/credential-provider-ini": "^3.46.0",
        "@aws-sdk/credential-provider-process": "^3.15.0",
        "@aws-sdk/credential-provider-sso": "^3.345.0",
        "@aws-sdk/util-arn-parser": "^3.46.0",
        "@iarna/toml": "^2.2.5",
        "adm-zip": "^0.5.10",
        "amazon-states-language-service": "^1.10.0",
        "async-lock": "^1.4.0",
        "aws-sdk": "^2.1384.0",
        "aws-ssm-document-language-service": "^1.0.0",
        "bytes": "^3.1.2",
        "cross-spawn": "^7.0.3",
        "fast-json-patch": "^3.1.1",
        "fs-extra": "^10.0.1",
        "got": "^11.8.5",
        "immutable": "^4.3.0",
        "js-yaml": "^4.1.0",
        "jsonc-parser": "^3.2.0",
        "lodash": "^4.17.21",
        "mime-types": "^2.1.32",
        "moment": "^2.29.4",
        "portfinder": "^1.0.32",
        "semver": "^7.5.2",
        "strip-ansi": "^5.2.0",
        "tcp-port-used": "^1.0.1",
        "typescript": "^5.0.4",
        "uuid": "^9.0.0",
        "vscode-languageclient": "^6.1.4",
        "vscode-languageserver": "^6.1.1",
        "vscode-languageserver-textdocument": "^1.0.8",
        "vscode-nls": "^5.2.0",
        "vue": "^3.3.4",
        "winston": "^3.7.1",
        "winston-transport": "^4.5.0",
        "xml2js": "^0.6.0",
        "yaml": "^1.9.2",
        "yaml-cfn": "^0.3.2"
    },
    "prettier": {
        "printWidth": 120,
        "trailingComma": "es5",
        "tabWidth": 4,
        "singleQuote": true,
        "semi": false,
        "bracketSpacing": true,
        "arrowParens": "avoid",
        "endOfLine": "lf"
    }
}<|MERGE_RESOLUTION|>--- conflicted
+++ resolved
@@ -1358,7 +1358,6 @@
                 },
                 {
                     "command": "aws.ec2.startInstance",
-<<<<<<< HEAD
                     "group": "0@1",
                     "when": "viewItem =~ /^(awsEc2StoppedNode)$/"
                 },
@@ -1371,22 +1370,10 @@
                     "command": "aws.ec2.stopInstance",
                     "group": "0@1",
                     "when": "viewItem =~ /^(awsEc2RunningNode)$/"
-=======
-                    "group": "inline@1",
-                    "when": "viewItem =~ /^(awsEc2StoppedNode)$/"
->>>>>>> 9730ba6e
                 },
                 {
                     "command": "aws.ec2.stopInstance",
                     "group": "inline@1",
-<<<<<<< HEAD
-                    "when": "viewItem =~ /^(awsEc2RunningNode)$/"
-                },
-                {
-                    "command": "aws.ec2.rebootInstance",
-                    "group": "0@1",
-=======
->>>>>>> 9730ba6e
                     "when": "viewItem =~ /^(awsEc2RunningNode)$/"
                 },
                 {
