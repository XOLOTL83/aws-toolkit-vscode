/*!
 * Copyright 2020 Amazon.com, Inc. or its affiliates. All Rights Reserved.
 * SPDX-License-Identifier: Apache-2.0
 */

import * as vscode from 'vscode'
import * as telemetry from '../../shared/telemetry/telemetry'
import {
    CloudWatchLogsData,
    CloudWatchLogsGroupInfo,
    CloudWatchLogsParameters,
    LogStreamRegistry,
    filterLogEventsFromUriComponents,
} from '../registry/logStreamRegistry'
import { createQuickPick, DataQuickPickItem } from '../../shared/ui/pickerPrompter'
import { Wizard } from '../../shared/wizards/wizard'
import { createInputBox } from '../../shared/ui/inputPrompter'
import { createURIFromArgs } from '../cloudWatchLogsUtils'
import { DefaultCloudWatchLogsClient } from '../../shared/clients/cloudWatchLogsClient'
import { CloudWatchLogs } from 'aws-sdk'
import { highlightDocument } from '../document/logStreamDocumentProvider'

export async function searchLogGroup(registry: LogStreamRegistry): Promise<void> {
    let result: telemetry.Result = 'Succeeded'
    const regionCode = 'us-west-2'
    const client = new DefaultCloudWatchLogsClient(regionCode)
    const logGroups = await logGroupsToArray(client.describeLogGroups())
    const response = await new SearchLogGroupWizard(logGroups).run()
    if (response) {
        const logGroupInfo: CloudWatchLogsGroupInfo = {
            groupName: response.logGroup,
            regionName: regionCode,
        }

        const parameters: CloudWatchLogsParameters = {
            limit: registry.configuration.get('limit', 10000),
            filterPattern: response.filterPattern,
        }

        const uri = createURIFromArgs(logGroupInfo, parameters)
        const initialStreamData: CloudWatchLogsData = {
            data: [],
            parameters: parameters,
            busy: false,
            logGroupInfo: logGroupInfo,
            retrieveLogsFunction: filterLogEventsFromUriComponents,
        }

        await registry.registerLog(uri, initialStreamData)
<<<<<<< HEAD
        const status = registry.getLogCancelled(uri)
        if (status !== undefined && !status) {
            // If the log recieved data i.e. wasn't cancelled.
            const doc = await vscode.workspace.openTextDocument(uri) // calls back into the provider
            vscode.languages.setTextDocumentLanguage(doc, 'log')
            await vscode.window.showTextDocument(doc, { preview: false })
        } else {
            result = 'Cancelled'
        }
=======
        const doc = await vscode.workspace.openTextDocument(uri) // calls back into the provider
        vscode.languages.setTextDocumentLanguage(doc, 'log')

        const textEditor = await vscode.window.showTextDocument(doc, { preview: false })
        registry.setTextEditor(uri, textEditor)
        // Initial highlighting of the document and then for any addLogEvent calls.
        highlightDocument(registry, uri)
        vscode.workspace.onDidChangeTextDocument((event: vscode.TextDocumentChangeEvent) => {
            if (event.document.uri.toString() === doc.uri.toString()) {
                highlightDocument(registry, uri)
            }
        })
>>>>>>> 24c361ca
    } else {
        result = 'Cancelled'
    }
    telemetry.recordCloudwatchlogsOpenStream({ result })
}

async function logGroupsToArray(logGroups: AsyncIterableIterator<CloudWatchLogs.LogGroup>): Promise<string[]> {
    const logGroupsArray = []
    for await (const logGroupObject of logGroups) {
        logGroupObject.logGroupName && logGroupsArray.push(logGroupObject.logGroupName)
    }
    return logGroupsArray
}

export function createLogGroupPrompter(logGroups: string[]) {
    const options = logGroups.map<DataQuickPickItem<string>>(logGroupString => ({
        label: logGroupString,
        data: logGroupString,
    }))

    return createQuickPick(options, {
        title: 'Select Log Group',
        placeholder: 'Enter text here',
    })
}

export function createFilterpatternPrompter() {
    return createInputBox({
        title: 'Keyword Search',
        placeholder: 'Enter text here',
    })
}

export interface SearchLogGroupWizardResponse {
    logGroup: string
    filterPattern: string
}

export class SearchLogGroupWizard extends Wizard<SearchLogGroupWizardResponse> {
    public constructor(logGroups: string[]) {
        super()

        this.form.logGroup.bindPrompter(() => createLogGroupPrompter(logGroups))
        this.form.filterPattern.bindPrompter(createFilterpatternPrompter)
    }
}<|MERGE_RESOLUTION|>--- conflicted
+++ resolved
@@ -47,30 +47,22 @@
         }
 
         await registry.registerLog(uri, initialStreamData)
-<<<<<<< HEAD
-        const status = registry.getLogCancelled(uri)
+        const status = registry.getLogCancelled
         if (status !== undefined && !status) {
             // If the log recieved data i.e. wasn't cancelled.
             const doc = await vscode.workspace.openTextDocument(uri) // calls back into the provider
             vscode.languages.setTextDocumentLanguage(doc, 'log')
-            await vscode.window.showTextDocument(doc, { preview: false })
+            const textEditor = await vscode.window.showTextDocument(doc, { preview: false })
+            registry.setTextEditor(uri, textEditor)
+            highlightDocument(registry, uri)
+            vscode.workspace.onDidChangeTextDocument((event: vscode.TextDocumentChangeEvent) => {
+                if (event.document.uri.toString() === doc.uri.toString()) {
+                    highlightDocument(registry, uri)
+                }
+            })
         } else {
             result = 'Cancelled'
         }
-=======
-        const doc = await vscode.workspace.openTextDocument(uri) // calls back into the provider
-        vscode.languages.setTextDocumentLanguage(doc, 'log')
-
-        const textEditor = await vscode.window.showTextDocument(doc, { preview: false })
-        registry.setTextEditor(uri, textEditor)
-        // Initial highlighting of the document and then for any addLogEvent calls.
-        highlightDocument(registry, uri)
-        vscode.workspace.onDidChangeTextDocument((event: vscode.TextDocumentChangeEvent) => {
-            if (event.document.uri.toString() === doc.uri.toString()) {
-                highlightDocument(registry, uri)
-            }
-        })
->>>>>>> 24c361ca
     } else {
         result = 'Cancelled'
     }
