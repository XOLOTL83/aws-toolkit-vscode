--- conflicted
+++ resolved
@@ -128,12 +128,9 @@
         )
         ext.sdkClientBuilder = new DefaultAWSClientBuilder(ext.awsContext)
         ext.toolkitClientBuilder = new DefaultToolkitClientBuilder(regionProvider)
-<<<<<<< HEAD
+        ext.schemaService = new SchemaService(context)
         ext.caws = await CawsClient.create(toolkitSettings)
         ext.mde = await MdeClient.create()
-=======
-        ext.schemaService = new SchemaService(context)
->>>>>>> 2b9538e9
 
         await initializeCredentials({
             extensionContext: context,
