/*!
 * Copyright 2018 Amazon.com, Inc. or its affiliates. All Rights Reserved.
 * SPDX-License-Identifier: Apache-2.0
 */

<<<<<<< HEAD
import * as schema from 'cloudformation-schema-js-yaml'
import * as path from 'path'
import * as vscode from 'vscode'
import { mkdirSync, writeFile } from 'fs-extra'
=======
import { schema } from 'yaml-cfn'
import { writeFile } from 'fs-extra'
>>>>>>> 564e4ddb
import * as yaml from 'js-yaml'
import * as filesystemUtilities from '../filesystemUtilities'
import { SystemUtilities } from '../systemUtilities'
import { getLogger } from '../logger'
import { extensionSettingsPrefix, LAMBDA_PACKAGE_TYPE_IMAGE } from '../constants'
import { normalizeSeparator } from '../utilities/pathUtils'
import { HttpResourceFetcher } from '../resourcefetcher/httpResourceFetcher'
import { ResourceFetcher } from '../resourcefetcher/resourcefetcher'
import { FileResourceFetcher } from '../resourcefetcher/fileResourceFetcher'
import { CompositeResourceFetcher } from '../resourcefetcher/compositeResourceFetcher'
import { WorkspaceConfiguration } from '../vscode/workspace'

export namespace CloudFormation {
    export const SERVERLESS_API_TYPE = 'AWS::Serverless::Api'
    export const SERVERLESS_FUNCTION_TYPE = 'AWS::Serverless::Function'
    export const LAMBDA_FUNCTION_TYPE = 'AWS::Lambda::Function'

    export function isZipLambdaResource(
        resource?: ZipResourceProperties | ImageResourceProperties
    ): resource is ZipResourceProperties {
        return resource?.PackageType !== 'Image'
    }

    export function isImageLambdaResource(
        resource?: ZipResourceProperties | ImageResourceProperties
    ): resource is ImageResourceProperties {
        return resource?.PackageType === 'Image'
    }

    export function validateZipLambdaProperties({
        Handler,
        CodeUri,
        Runtime,
        ...rest
    }: Partial<ZipResourceProperties>): ZipResourceProperties {
        if (!Handler) {
            throw new Error('Missing value: Handler')
        }

        if (!CodeUri) {
            throw new Error('Missing value: CodeUri')
        }

        if (!Runtime) {
            throw new Error('Missing value: Runtime')
        }

        return {
            Handler,
            CodeUri,
            Runtime,
            ...rest,
        }
    }

    export interface LambdaResourceProperties {
        MemorySize?: number | Ref
        Timeout?: number | Ref
        Environment?: Environment
        Events?: Events
        PackageType?: 'Image' | 'Zip'
        [key: string]: any
    }

    export interface ZipResourceProperties extends LambdaResourceProperties {
        Handler: string | Ref
        CodeUri: string | Ref
        Runtime?: string | Ref
        PackageType?: 'Zip'
    }

    export interface ImageResourceProperties extends LambdaResourceProperties {
        PackageType: 'Image'
        ImageConfig?: ImageConfig
    }

    export interface ImageConfig {
        EntryPoint?: string[]
        Command?: string[]
        WorkingDirectory?: string
    }

    export interface Ref {
        Ref: string
    }

    export interface Environment {
        Variables?: Variables
    }

    export interface ApiEventProperties {
        Path?: string
        Method?: 'delete' | 'get' | 'head' | 'options' | 'patch' | 'post' | 'put' | 'any'
        Payload?: {
            json?: {
                [k: string]: string | number | boolean
            }
        }
    }

    export interface Event {
        Type?: 'Api' | 'HttpApi'
        Properties?: ApiEventProperties
    }

    export interface Events {
        [key: string]: Event
    }

    export interface Variables {
        [key: string]: any
    }

    export type ResourceType =
        | typeof LAMBDA_FUNCTION_TYPE
        | typeof SERVERLESS_FUNCTION_TYPE
        | typeof SERVERLESS_API_TYPE
        | string

    export interface Resource {
        Type: ResourceType
        Properties?: ZipResourceProperties | ImageResourceProperties
        Metadata?: SamImageMetadata
        // Any other properties are fine to have, we just copy them transparently
        [key: string]: any
    }

    export interface SamImageMetadata {
        Dockerfile: string
        DockerContext: string
        // we only care about the two above, but really anything can go here
        [key: string]: any
    }

    // TODO: Can we automatically detect changes to the CFN spec and apply them here?
    // https://docs.aws.amazon.com/AWSCloudFormation/latest/UserGuide/parameters-section-structure.html#parameters-section-structure-properties
    export type ParameterType =
        | 'String'
        | 'Number'
        | 'List<Number>'
        | 'CommaDelimitedList'
        | AWSSpecificParameterType
        | SSMParameterType

    // https://docs.aws.amazon.com/AWSCloudFormation/latest/UserGuide/parameters-section-structure.html#aws-specific-parameter-types
    type AWSSpecificParameterType =
        | 'AWS::EC2::AvailabilityZone::Name'
        | 'AWS::EC2::Image::Id'
        | 'AWS::EC2::KeyPair::KeyName'
        | 'AWS::EC2::SecurityGroup::GroupName'
        | 'AWS::EC2::SecurityGroup::Id'
        | 'AWS::EC2::Subnet::Id'
        | 'AWS::EC2::Volume::Id'
        | 'AWS::EC2::VPC::Id'
        | 'AWS::Route53::HostedZone::Id'
        | 'List<AWS::EC2::AvailabilityZone::Name>'
        | 'List<AWS::EC2::Image::Id>'
        | 'List<AWS::EC2::Instance::Id>'
        | 'List<AWS::EC2::SecurityGroup::GroupName>'
        | 'List<AWS::EC2::SecurityGroup::Id>'
        | 'List<AWS::EC2::Subnet::Id>'
        | 'List<AWS::EC2::Volume::Id>'
        | 'List<AWS::EC2::VPC::Id>'
        | 'List<AWS::Route53::HostedZone::Id>'

    // https://docs.aws.amazon.com/AWSCloudFormation/latest/UserGuide/parameters-section-structure.html#aws-ssm-parameter-types
    type SSMParameterType =
        | 'AWS::SSM::Parameter::Name'
        | 'AWS::SSM::Parameter::Value<String>'
        | 'AWS::SSM::Parameter::Value<List<String>>'
        | 'AWS::SSM::Parameter::Value<CommaDelimitedList>'
        | 'AWS::SSM::Parameter::Value<AWS::EC2::AvailabilityZone::Name>'
        | 'AWS::SSM::Parameter::Value<AWS::EC2::Image::Id>'
        | 'AWS::SSM::Parameter::Value<AWS::EC2::KeyPair::KeyName>'
        | 'AWS::SSM::Parameter::ValueAWS::EC2::SecurityGroup::GroupName<>'
        | 'AWS::SSM::Parameter::Value<AWS::EC2::SecurityGroup::Id>'
        | 'AWS::SSM::Parameter::Value<AWS::EC2::Subnet::Id>'
        | 'AWS::SSM::Parameter::Value<AWS::EC2::Volume::Id>'
        | 'AWS::SSM::Parameter::Value<AWS::EC2::VPC::Id>'
        | 'AWS::SSM::Parameter::Value<AWS::Route53::HostedZone::Id>'
        | 'AWS::SSM::Parameter::Value<List<AWS::EC2::AvailabilityZone::Name>>'
        | 'AWS::SSM::Parameter::Value<List<AWS::EC2::Image::Id>>'
        | 'AWS::SSM::Parameter::Value<List<AWS::EC2::KeyPair::KeyName>>'
        | 'AWS::SSM::Parameter::Value<List<AWS::EC2::SecurityGroup::GroupName>>'
        | 'AWS::SSM::Parameter::Value<List<AWS::EC2::SecurityGroup::Id>>'
        | 'AWS::SSM::Parameter::Value<List<AWS::EC2::Subnet::Id>>'
        | 'AWS::SSM::Parameter::Value<List<AWS::EC2::Volume::Id>>'
        | 'AWS::SSM::Parameter::Value<List<AWS::EC2::VPC::Id>>'
        | 'AWS::SSM::Parameter::Value<List<AWS::Route53::HostedZone::Id>>'

    export interface Parameter {
        Type: ParameterType
        AllowedPattern?: string
        AllowValues?: string[]
        ConstraintDescription?: string
        Default?: any
        Description?: string
        MaxLength?: number
        MaxValue?: number
        MinLength?: number
        MinValue?: number
        NoEcho?: boolean
    }

    export interface Template {
        AWSTemplateFormatVersion?: string

        Transform?: { properties: any } | string

        Parameters?: {
            [key: string]: Parameter | undefined
        }

        Globals?: TemplateGlobals

        Resources?: TemplateResources
    }

    // Globals section of the template. Provides default values for functions, APIs, HTTP APIs, and SimpleTables.
    // https://docs.aws.amazon.com/serverless-application-model/latest/developerguide/sam-specification-template-anatomy-globals.html#sam-specification-template-anatomy-globals-supported-resources-and-properties
    export interface TemplateGlobals {
        Function?: FunctionGlobals
        Api?: ApiGlobals
        HttpApi?: HttpApiGlobals
        SimpleTable?: SimpleTableGlobals
    }

    type FunctionKeys =
        | 'Handler'
        | 'Runtime'
        | 'CodeUri'
        | 'DeadLetterQueue'
        | 'Description'
        | 'MemorySize'
        | 'Timeout'
        | 'VpcConfig'
        | 'Environment'
        | 'Tags'
        | 'Tracing'
        | 'KmsKeyArn'
        | 'Layers'
        | 'AutoPublishAlias'
        | 'DeploymentPreference'
        | 'PermissionsBoundary'
        | 'ReservedConcurrentExecutions'
        | 'EventInvokeConfig'
    const functionKeysSet: Set<string> = new Set([
        'Handler',
        'Runtime',
        'CodeUri',
        'DeadLetterQueue',
        'Description',
        'MemorySize',
        'Timeout',
        'VpcConfig',
        'Environment',
        'Tags',
        'Tracing',
        'KmsKeyArn',
        'Layers',
        'AutoPublishAlias',
        'DeploymentPreference',
        'PermissionsBoundary',
        'ReservedConcurrentExecutions',
        'EventInvokeConfig',
    ])
    type FunctionGlobals = {
        [key in FunctionKeys]?: string | number | Record<string, unknown> | undefined
    }

    type ApiKeys =
        | 'Auth'
        | 'Name'
        | 'DefinitionUri'
        | 'CacheClusterEnabled'
        | 'CacheClusterSize'
        | 'Variables'
        | 'EndpointConfiguration'
        | 'MethodSettings'
        | 'BinaryMediaTypes'
        | 'MinimumCompressionSize'
        | 'Cors'
        | 'GatewayResponses'
        | 'AccessLogSetting'
        | 'CanarySetting'
        | 'TracingEnabled'
        | 'OpenApiVersion'
        | 'Domain'
    const apiKeysSet: Set<string> = new Set([
        'Auth',
        'Name',
        'DefinitionUri',
        'CacheClusterEnabled',
        'CacheClusterSize',
        'Variables',
        'EndpointConfiguration',
        'MethodSettings',
        'BinaryMediaTypes',
        'MinimumCompressionSize',
        'Cors',
        'GatewayResponses',
        'AccessLogSetting',
        'CanarySetting',
        'TracingEnabled',
        'OpenApiVersion',
        'Domain',
    ])
    type ApiGlobals = {
        [key in ApiKeys]?: string | number | Record<string, unknown> | undefined
    }

    type HttpApiKeys =
        | 'Auth'
        | 'CorsConfiguration'
        | 'AccessLogSettings'
        | 'Tags'
        | 'DefaultRouteSettings'
        | 'RouteSettings'
        | 'Domain'
    const HttpApiKeysSet: Set<string> = new Set([
        'Auth',
        'CorsConfiguration',
        'AccessLogSettings',
        'Tags',
        'DefaultRouteSettings',
        'RouteSettings',
        'Domain',
    ])
    type HttpApiGlobals = {
        [key in HttpApiKeys]?: string | number | Record<string, unknown> | undefined
    }

    type SimpleTableKeys = 'SSESpecification'
    const simpleTableKeysSet: Set<string> = new Set(['SSESpecification'])
    type SimpleTableGlobals = {
        [key in SimpleTableKeys]?: string | number | Record<string, unknown> | undefined
    }

    function globalPropForKey(key: string): keyof TemplateGlobals | undefined {
        if (functionKeysSet.has(key)) {
            return 'Function'
        } else if (apiKeysSet.has(key)) {
            return 'Api'
        } else if (HttpApiKeysSet.has(key)) {
            return 'HttpApi'
        } else if (simpleTableKeysSet.has(key)) {
            return 'SimpleTable'
        } else {
            return undefined
        }
    }

    export interface TemplateResources {
        [key: string]: Resource | undefined
    }

    export async function load(filename: string): Promise<Template> {
        if (!(await SystemUtilities.fileExists(filename))) {
            throw new Error(`Template file not found: ${filename}`)
        }

        const templateAsYaml: string = await filesystemUtilities.readFileAsString(filename)
        const template = yaml.load(templateAsYaml, {
            schema: new yaml.Schema(schema),
        }) as Template
        validateTemplate(template)

        return template
    }

    export async function save(template: Template, filename: string): Promise<void> {
        const templateAsYaml: string = yaml.dump(template)

        await writeFile(filename, templateAsYaml, 'utf8')
    }

    export function validateTemplate(template: Template): void {
        if (!template.Resources) {
            return
        }

        const lambdaResources = Object.getOwnPropertyNames(template.Resources)
            .map(key => template.Resources![key]!)
            .filter(resource => resource.Type === SERVERLESS_FUNCTION_TYPE)
            .map(resource => resource as Resource)

        if (lambdaResources.length <= 0) {
            throw new Error('Template does not contain any Lambda resources')
        }

        for (const lambdaResource of lambdaResources) {
            validateResource(lambdaResource, template)
        }
    }

    /**
     * Validates whether or not a property is an expected type.
     * This takes refs into account but doesn't account for value; just whether or not the type is correct.
     * @param resource
     * @param template
     */
    export function validateResource(resource: Resource, template: Template): void {
        if (!resource.Type) {
            throw new Error('Missing or invalid value in Template for key: Type')
        }
        if (resource.Properties) {
            if (resource.Properties.PackageType === LAMBDA_PACKAGE_TYPE_IMAGE) {
                if (!validatePropertyType(resource.Metadata, 'Dockerfile', template, 'string')) {
                    throw new Error('Missing or invalid value in Template for key: Metadata.Dockerfile')
                }
                if (!validatePropertyType(resource.Metadata, 'DockerContext', template, 'string')) {
                    throw new Error('Missing or invalid value in Template for key: Metadata.DockerContext')
                }
            } else {
                if (!validatePropertyType(resource.Properties, 'Handler', template, 'string')) {
                    throw new Error('Missing or invalid value in Template for key: Handler')
                }
                if (!resource.Properties.CodeUri) {
                    // Missing codeUri is allowed, (SAM pulls from the handler instead). Set as empty string.
                    resource.Properties.CodeUri = ''
                } else if (!validatePropertyType(resource.Properties, 'CodeUri', template, 'string')) {
                    throw new Error('Invalid value in Template for key: CodeUri')
                }
                if (
                    !!resource.Properties.Runtime &&
                    !validatePropertyType(resource.Properties, 'Runtime', template, 'string')
                ) {
                    throw new Error('Invalid value in Template for key: Runtime')
                }
            }

            if (
                !!resource.Properties.Timeout &&
                !validatePropertyType(resource.Properties, 'Timeout', template, 'number')
            ) {
                throw new Error('Invalid value in Template for key: Timeout')
            }
        }
    }

    export async function getResourceFromTemplate(
        {
            templatePath,
            handlerName,
        }: {
            templatePath: string
            handlerName: string
        },
        context: { loadTemplate: typeof load } = { loadTemplate: load }
    ): Promise<Resource> {
        const template = await context.loadTemplate(templatePath)

        return getResourceFromTemplateResources({
            templateResources: template.Resources,
            handlerName,
        })
    }

    export async function getResourceFromTemplateResources(params: {
        templateResources?: TemplateResources
        handlerName: string
    }): Promise<Resource> {
        const resources = params.templateResources || {}

        const matches = Object.keys(resources)
            .filter(key =>
                matchesHandler({
                    resource: resources[key],
                    handlerName: params.handlerName,
                })
            )
            .map(key => resources[key]!)

        if (matches.length < 1) {
            throw new Error(`Could not find a SAM resource for handler ${params.handlerName}`)
        }

        if (matches.length > 1) {
            // TODO: Is this a valid scenario?
            throw new Error(`Found more than one SAM resource for handler ${params.handlerName}`)
        }

        return matches[0]
    }

    function matchesHandler({ resource, handlerName }: { resource?: Resource; handlerName: string }) {
        return (
            resource &&
            resource.Type === SERVERLESS_FUNCTION_TYPE &&
            isZipLambdaResource(resource.Properties) &&
            // TODO: `resource.Properties.Handler` is relative to `CodeUri`, but
            //       `handlerName` is relative to the directory containing the source
            //       file. To fix, update lambda handler candidate searches for
            //       interpreted languages to return a handler name relative to the
            //       `CodeUri`, rather than to the directory containing the source file.
            resource.Properties.Handler === handlerName
        )
    }

    /**
     * Parameter/Ref helper functions
     */

    /**
     * Validates whether or not a property is a valid ref.
     * @param property Property to validate
     */
    function isRef(property: unknown): boolean {
        return (
            typeof property === 'object' && Object.keys(property!).length === 1 && Object.keys(property!).includes('Ref')
        )
    }

    /**
     * Gets the string value for a property in a template.
     * If the value is a Ref to a parameter, returns the default value of the ref; this may be undefined.
     * If the value is not defined in the `targetObj` (`undefined` Ref counts as a definition), will attempt to find a value in Globals.
     * Returns undefined if the value is not found in `targetObj` or `Globals`.
     * @param targetObj Object containing a key to check
     * @param key Key to look up in `targetObj`. If not present in `targetObj`, will fall back to a value in `Globals`.
     * @param template Full template object. Required for `Ref` and `Globals` lookup.
     */
    export function getStringForProperty(
        targetObj: { [key: string]: string | number | Record<string, unknown> | undefined } | undefined,
        key: string,
        template: Template
    ): string | undefined {
        return getThingForProperty(targetObj, key, template, 'string') as string | undefined
    }

    /**
     * Gets the numeric value for a property in a template.
     * If the value is a Ref to a parameter, returns the default value of the ref; this may be undefined.
     * If the value is not defined in the `targetObj` (`undefined` Ref counts as a definition), will attempt to find a value in Globals.
     * Returns undefined if the value is not found in `targetObj` or `Globals`.
     * @param targetObj Object containing a key to check
     * @param key Key to look up in `targetObj`. If not present in `targetObj`, will fall back to a value in `Globals`.
     * @param template Full template object. Required for `Ref` and `Globals` lookup.
     */
    export function getNumberForProperty(
        targetObj: { [key: string]: string | number | Record<string, unknown> | undefined } | undefined,
        key: string,
        template: Template
    ): number | undefined {
        return getThingForProperty(targetObj, key, template, 'number') as number | undefined
    }

    /**
     * Returns the "thing" that represents the property within `targetObj` or `Globals`:
     * * string if a string is requested and (the property is a string or if the property is a ref that is not a Number and has a default value)
     * * number if a number is requested and (the property is a number or if the property is a ref that is Number and has a default value)
     * * undefined in all other cases
     *
     * Ultimately it is up to the caller to ensure the type matches but this should do a more-than-reasonable job.
     * @param targetObj Object containing a key to check
     * @param key Key to look up in `targetObj`. If not present in `targetObj`, will fall back to a value in `Globals`.
     * @param template Full template object. Required for `Ref` and `Globals` lookup.
     * @param type Type to validate the property's type against
     * @param globalLookup Whether or not this is currently looking at `Globals` fields. Internal for recursion prevention.
     */
    function getThingForProperty(
        targetObj: { [key: string]: string | number | Record<string, unknown> | undefined } | undefined,
        key: string,
        template: Template,
        type: 'string' | 'number',
        globalLookup?: boolean
    ): string | number | undefined {
        if (!targetObj) {
            return undefined
        }
        const property: unknown = targetObj[key]
        if (validatePropertyType(targetObj, key, template, type)) {
            if (typeof property !== 'object' && typeof property === type) {
                return property as 'string' | 'number'
            } else if (isRef(property)) {
                try {
                    const forcedProperty = property as Ref
                    return getReffedThing(forcedProperty, template, type)
                } catch (err) {
                    getLogger().debug(err)
                }
            }
        }

        // only look if we're not already looking at globals
        if (!globalLookup) {
            const globalProp = globalPropForKey(key)

            if (globalProp && template.Globals && template.Globals[globalProp]) {
                return getThingForProperty(template.Globals![globalProp], key, template, type, true)
            }
        }

        return undefined
    }

    /**
     * Returns whether or not a property or its underlying ref matches the specified type
     * Checks `targetObj` and `Globals` in that priority order. Will fail if `targetObj` is not valid but `Globals` is.
     * Does not validate a default value for a template parameter; just checks the value's type
     * @param targetObj Object containing a key to check
     * @param key Key to look up in `targetObj`. If not present in `targetObj`, will fall back to a value in `Globals`.
     * @param template Full template object. Required for `Ref` and `Globals` lookup.
     * @param type Type to validate the property's type against
     * @param globalLookup Whether or not this is currently looking at `Globals` fields. Internal for recursion prevention.
     */
    function validatePropertyType(
        targetObj: { [key: string]: string | number | Record<string, unknown> | undefined } | undefined,
        key: string,
        template: Template,
        type: 'string' | 'number',
        globalLookup?: boolean
    ): boolean {
        if (!targetObj) {
            return false
        }
        const property: unknown = targetObj[key]
        if (typeof property === type) {
            return true
        } else if (isRef(property)) {
            // property has a Ref, force it to abide by that shape
            const forcedProperty = property as Ref
            const param = getReffedParam(forcedProperty, template)
            const paramType = param.Type === 'Number' ? 'number' : 'string'

            return paramType === type
        }

        // only look if we're not already looking at globals
        if (!globalLookup) {
            const globalProp = globalPropForKey(key)

            if (globalProp && template.Globals && template.Globals[globalProp]) {
                return validatePropertyType(template.Globals![globalProp], key, template, type, true)
            }
        }

        return false
    }

    /**
     * Gets a value (string or number) from a Ref.
     *
     * If `thingType == number`...
     * - it is an error if the resolved value is not a number.
     * - returns undefined if the Ref does not have a default value but is
     *   a number.
     *
     * @param ref Ref to pull a number from
     * @param template Template to parse through
     * @param thingType Type to validate against
     */
    function getReffedThing(ref: Ref, template: Template, thingType: 'number' | 'string'): number | string | undefined {
        const param = getReffedParam(ref, template)
        // every other type, including List<Number>, is formatted as a string.
        if (
            (thingType === 'number' && param.Type === 'Number') ||
            (thingType !== 'number' && param.Type !== 'Number')
        ) {
            if (param.Default && typeof param.Default !== thingType) {
                throw new Error(`Parameter ${ref.Ref} is not a ${thingType}`)
            }

            // returns undefined if no default value is present
            return param.Default as 'number' | 'string'
        }

        throw new Error(`Parameter ${ref.Ref} is not a ${thingType}`)
    }

    /**
     * Given a Ref, pulls the CFN Parameter that the Ref is reffing.
     * Throws an error if reffed param isn't found.
     * @param ref Ref containing a reference to a parameter
     * @param template Template to parse through
     */
    function getReffedParam(ref: Ref, template: Template): Parameter {
        const refParam = ref.Ref
        const params = template.Parameters

        if (params && Object.keys(params).includes(refParam)) {
            return params[refParam]!
        }

        throw new Error(`Parameter not found in template: ${refParam}`)
    }

    /**
     * Resolves a value against a list of overrides. Resolution occurs in this order:
     * * property is not an object = return raw val (possibly undefined)
     * * property is a Ref object
     *   * ...with an override = return overridden val
     *   * ...without an override = return default val (possibly undefined)
     * * property is a generic object = return undefined
     * @param property Property to evaluate
     * @param template Template to parse through
     * @param overrides Object containing override values
     */
    export function resolvePropertyWithOverrides(
        property: unknown,
        template: Template,
        overrides: {
            [k: string]: string | number
        } = {}
    ): string | number | undefined {
        if (typeof property !== 'object') {
            return property as string | number | undefined 
        }
        if (isRef(property)) {
            try {
                // property has a Ref, force it to abide by that shape
                const forcedProperty = property as Ref
                const refParam = forcedProperty.Ref
                const param = getReffedParam(forcedProperty, template)
                if (param) {
                    // check overrides first--those take precedent
                    if (Object.keys(overrides).includes(refParam)) {
                        return param.Type === 'Number'
                            ? (overrides[refParam] as number)
                            : (overrides[refParam] as string)
                    }

                    // return default val. This can be undefined.
                    return param.Default
                        ? param.Type === 'Number'
                            ? (param.Default as number)
                            : (param.Default as string)
                        : undefined
                }
            } catch (err) {
                getLogger().debug(err)
            }
        }

        return undefined
    }

    /**
     * Removes characters disallowed in CFN/SAM logical resource ids.
     *
     * Example: "/a/b/c/foo-Bar!_baz{9)=+" => "abcfooBarbaz9"
     *
     * Reference: https://docs.aws.amazon.com/AWSCloudFormation/latest/UserGuide/resources-section-structure.html
     * > The logical ID must be alphanumeric (A-Za-z0-9) and unique within the template
     *
     * @param filename Filename
     * @returns  Resource id derived from the input.
     */
    export function makeResourceId(s: string) {
        return s.replace(/[^A-Za-z0-9]/g, '')
    }
}

let CFN_SCHEMA_PATH = ''
let SAM_SCHEMA_PATH = ''
const MANIFEST_URL = 'https://api.github.com/repos/awslabs/goformation/releases/latest'

export async function refreshSchemas(extensionContext: vscode.ExtensionContext) {
    CFN_SCHEMA_PATH = path.join(extensionContext.globalStoragePath, 'cloudformation.schema.json')
    SAM_SCHEMA_PATH = path.join(extensionContext.globalStoragePath, 'sam.schema.json')
    let manifest: string | undefined
    try {
        const manifestFetcher = new HttpResourceFetcher(MANIFEST_URL, { showUrl: true })
        manifest = await manifestFetcher.get()
    } catch (e) {
        getLogger().error(`Failed getting manifest at ${MANIFEST_URL}:`, e)

        return
    }

    if (!manifest) {
        getLogger().error(`Schema manifest at ${MANIFEST_URL} was undefined`)

        return
    }

    try {
        const details = getManifestDetails(manifest)

        await getRemoteOrCachedFile({
            filepath: CFN_SCHEMA_PATH,
            version: details.version,
            url: details.cfnUrl,
            cacheKey: 'cfnSchemaVersion',
        })
        await getRemoteOrCachedFile({
            filepath: SAM_SCHEMA_PATH,
            version: details.version,
            url: details.samUrl,
            cacheKey: 'samSchemaVersion',
        })
    } catch (e) {
        getLogger().error('Could not get details from manifest:', (e as Error).message)
    }
}

/**
 * Maps a template file to a CFN or SAM schema.
 * If present, removes association with the other type of schema.
 * Does not modify other schemas not managed by AWS.
 * @param path Template file path
 * @param type Template type to use for filepath
 */
export async function updateYamlSchemasArray(
    path: string,
    type: 'cfn' | 'sam',
    config: WorkspaceConfiguration = vscode.workspace.getConfiguration('yaml'),
    paths: { cfnSchema: string; samSchema: string } = { cfnSchema: CFN_SCHEMA_PATH, samSchema: SAM_SCHEMA_PATH }
): Promise<void> {
    const relPath = normalizeSeparator(path)
    const schemas: { [key: string]: string | string[] | undefined } | undefined = config.get('schemas')
    const writeTo = type === 'cfn' ? paths.cfnSchema : paths.samSchema
    const deleteFrom = type === 'sam' ? paths.cfnSchema : paths.samSchema
    let newWriteArr: string[] = [path]
    let newDeleteArr: string[] = []

    if (schemas) {
        if (schemas[writeTo]) {
            newWriteArr = Array.isArray(schemas[writeTo])
                ? (schemas[writeTo] as string[])
                : [schemas[writeTo] as string]
            if (!newWriteArr.includes(relPath)) {
                newWriteArr.push(relPath)
            }
        }
        if (schemas[deleteFrom]) {
            const temp = Array.isArray(schemas[deleteFrom])
                ? (schemas[deleteFrom] as string[])
                : [schemas[deleteFrom] as string]
            newDeleteArr = temp.filter(val => val !== relPath)
        }
    }

    await config.update(
        'schemas',
        {
            ...(schemas ? schemas : {}),
            [writeTo]: newWriteArr,
            [deleteFrom]: newDeleteArr,
        },
        vscode.ConfigurationTarget.Global
    )
}

export function getManifestDetails(manifest: string): { samUrl: string; cfnUrl: string; version: string } {
    const json = JSON.parse(manifest)
    if (json.tag_name) {
        return {
            samUrl: `https://raw.githubusercontent.com/awslabs/goformation/${json.tag_name}/schema/sam.schema.json`,
            cfnUrl: `https://raw.githubusercontent.com/awslabs/goformation/${json.tag_name}/schema/cloudformation.schema.json`,
            version: json.tag_name,
        }
    } else {
        throw new Error('Manifest did not include a tag_name')
    }
}

export async function getRemoteOrCachedFile(params: {
    filepath: string
    version: string
    url: string
    cacheKey: string
}): Promise<string | undefined> {
    const dir = path.parse(params.filepath).dir
    if (!(await filesystemUtilities.fileExists(dir))) {
        mkdirSync(dir, { recursive: true })
    }
    const cachedVersion = vscode.workspace.getConfiguration(extensionSettingsPrefix).get<string>(params.cacheKey)

    const fetchers: ResourceFetcher[] = []
    if (params.version !== cachedVersion && params.url) {
        fetchers.push(
            new HttpResourceFetcher(params.url, {
                showUrl: true,
                pipeLocation: params.filepath,
                // updates curr version
                onSuccess: () =>
                    vscode.workspace.getConfiguration(extensionSettingsPrefix).update(params.cacheKey, params.version),
            })
        )
    }
    fetchers.push(new FileResourceFetcher(params.filepath))
    const fetcher = new CompositeResourceFetcher(...fetchers)

    return fetcher.get()
}<|MERGE_RESOLUTION|>--- conflicted
+++ resolved
@@ -3,15 +3,10 @@
  * SPDX-License-Identifier: Apache-2.0
  */
 
-<<<<<<< HEAD
-import * as schema from 'cloudformation-schema-js-yaml'
 import * as path from 'path'
 import * as vscode from 'vscode'
 import { mkdirSync, writeFile } from 'fs-extra'
-=======
 import { schema } from 'yaml-cfn'
-import { writeFile } from 'fs-extra'
->>>>>>> 564e4ddb
 import * as yaml from 'js-yaml'
 import * as filesystemUtilities from '../filesystemUtilities'
 import { SystemUtilities } from '../systemUtilities'
