/*!
 * Copyright Amazon.com, Inc. or its affiliates. All Rights Reserved.
 * SPDX-License-Identifier: Apache-2.0
 */
import { ExtContext } from '../shared/extensions'
import { Commands } from '../shared/vscode/commands2'
import { telemetry } from '../shared/telemetry/telemetry'
import { Ec2InstanceNode } from './explorer/ec2InstanceNode'
<<<<<<< HEAD
import { promptUserForEc2Selection } from './prompter'
import { Ec2ConnectionManager } from './model'
=======
import { copyTextCommand } from '../awsexplorer/commands/copyText'
import { Ec2Node } from './explorer/ec2ParentNode'
import { openRemoteConnection, openTerminal } from './commands'
>>>>>>> c94acfd1

export async function activate(ctx: ExtContext): Promise<void> {
    ctx.extensionContext.subscriptions.push(
        Commands.register('aws.ec2.openTerminal', async (node?: Ec2InstanceNode) => {
            await telemetry.ec2_connectToInstance.run(async span => {
                span.record({ ec2ConnectionType: 'ssm' })
                const selection = node ? node.toSelection() : await promptUserForEc2Selection()

                const connectionManager = new Ec2ConnectionManager(selection.region)
                await connectionManager.attemptToOpenEc2Terminal(selection)
            })
        }),

<<<<<<< HEAD
        Commands.register('aws.ec2.openRemoteConnection', async (node?: Ec2InstanceNode) => {
            const selection = node ? node.toSelection() : await promptUserForEc2Selection()
            const connectionManager = new Ec2ConnectionManager(selection.region)

            await connectionManager.attemptToOpenRemoteConnection(selection)
=======
        Commands.register('aws.ec2.copyInstanceId', async (node: Ec2InstanceNode) => {
            await copyTextCommand(node, 'id')
        }),
        Commands.register('aws.ec2.openRemoteConnection', async (node?: Ec2Node) => {
            await (node ? openRemoteConnection(node) : openRemoteConnection(node))
>>>>>>> c94acfd1
        })
    )
}<|MERGE_RESOLUTION|>--- conflicted
+++ resolved
@@ -6,14 +6,11 @@
 import { Commands } from '../shared/vscode/commands2'
 import { telemetry } from '../shared/telemetry/telemetry'
 import { Ec2InstanceNode } from './explorer/ec2InstanceNode'
-<<<<<<< HEAD
 import { promptUserForEc2Selection } from './prompter'
 import { Ec2ConnectionManager } from './model'
-=======
 import { copyTextCommand } from '../awsexplorer/commands/copyText'
 import { Ec2Node } from './explorer/ec2ParentNode'
-import { openRemoteConnection, openTerminal } from './commands'
->>>>>>> c94acfd1
+import { openRemoteConnection } from './commands'
 
 export async function activate(ctx: ExtContext): Promise<void> {
     ctx.extensionContext.subscriptions.push(
@@ -27,19 +24,19 @@
             })
         }),
 
-<<<<<<< HEAD
         Commands.register('aws.ec2.openRemoteConnection', async (node?: Ec2InstanceNode) => {
             const selection = node ? node.toSelection() : await promptUserForEc2Selection()
             const connectionManager = new Ec2ConnectionManager(selection.region)
 
             await connectionManager.attemptToOpenRemoteConnection(selection)
-=======
+        }),
+
         Commands.register('aws.ec2.copyInstanceId', async (node: Ec2InstanceNode) => {
             await copyTextCommand(node, 'id')
         }),
+
         Commands.register('aws.ec2.openRemoteConnection', async (node?: Ec2Node) => {
             await (node ? openRemoteConnection(node) : openRemoteConnection(node))
->>>>>>> c94acfd1
         })
     )
 }