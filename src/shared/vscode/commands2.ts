/*!
 * Copyright 2022 Amazon.com, Inc. or its affiliates. All Rights Reserved.
 * SPDX-License-Identifier: Apache-2.0
 */

import * as vscode from 'vscode'
import { toTitleCase } from '../utilities/textUtilities'
import { isAutomation, isNameMangled } from './env'
import { getTelemetryReason, getTelemetryResult } from '../errors'
import { getLogger, NullLogger } from '../logger/logger'
import { FunctionKeys, Functions, getFunctions } from '../utilities/classUtils'
import { TreeItemContent, TreeNode } from '../treeview/resourceTreeDataProvider'
import { telemetry, Metric, MetricName, VscodeExecuteCommand } from '../telemetry/telemetry'

type Callback = (...args: any[]) => any
type CommandFactory<T extends Callback, U extends any[]> = (...parameters: U) => T

/**
 * A handle for a generic "command" that is registered (or will be registered) through
 * VS Code's `commands` API.
 *
 * Not to be confused with the {@link vscode.Command UI representation} of a command.
 */
export interface Command<T extends Callback = Callback> {
    /**
     * Unique identifier associated with the command, e.g. `aws.viewLogs`.
     */
    readonly id: string

    /**
     * Entry-point to derive objects that directly or indirectly use the command.
     *
     * This includes many UI-related components such as tree nodes or code lenses.
     */
    build(...args: Parameters<T>): Builder

    /**
     * Executes the command.
     *
     * Only commands registered via {@link Commands} have certain guarantees such as
     * logging and error-handling.
     */
    execute(...parameters: Parameters<T>): Promise<ReturnType<T> | undefined>
}

interface RegisteredCommand<T extends Callback = Callback> extends Command<T> {
    dispose(): void
}

interface DeclaredCommand<T extends Callback = Callback, U extends any[] = any> extends Command<T> {
    register(...dependencies: U): RegisteredCommand<T>
}

/**
 * Minimal wrapper around VS Code's `commands` API to give structure around commands registered
 * and consumed by the extension.
 */
export class Commands {
    private readonly resources: Map<string, CommandResource<() => unknown, any>> = new Map()

    public constructor(private readonly commands = vscode.commands) {}

    /**
     * Returns a {@link Command} if the ID is currently registered within VS Code.
     */
    public async get(id: string): Promise<Command | undefined> {
        const registeredCommands = await this.commands.getCommands()

        if (registeredCommands.includes(id)) {
            const throwOnRegister = () => {
                throw new Error(`Command "${id}" cannot be re-registered`)
            }

            const info = { id }
            return new CommandResource<Callback>({ info, factory: throwOnRegister }, this.commands)
        }
    }

    /**
     * Registers a new command with the VS Code API.
     *
     * @param info command id (string) or {@link CommandInfo} object
     * @param callback command implementation
     */
    public register<T extends Callback>(
        info: string | Omit<CommandInfo<T>, 'args' | 'label'>,
        callback: T
    ): RegisteredCommand<T> {
        const resource = new CommandResource(
            {
                info: typeof info === 'string' ? { id: info } : info,
                factory: () => callback,
            },
            this.commands
        )

        return this.addResource(resource).register()
    }

    /**
     * Declares the _intent_ to register a command.
     *
     * Forward declaration adds one level of indirection. This allows for explicit annotation of
     * not just the command signature but also its immediate dependencies.
     */
    public declare<T extends Callback, D extends any[]>(
        id: string | Omit<CommandInfo<T>, 'args' | 'label'>,
        factory: CommandFactory<T, D>
    ): DeclaredCommand<T, D> {
        const resource = typeof id === 'string' ? { info: { id }, factory } : { info: { ...id }, factory }

        return this.addResource(new CommandResource(resource, this.commands))
    }

    /**
     * Convenience method to declare commands directly from a class.
     *
     * Mostly used when many commands are associated with the same long-lived context.
     * Functions are currently bound at declaration time for simplicity, though this
     * may change in the future.
     *
     * #### Example
     * ```ts
     * class Foo {
     *     public square(n: number): number {
     *         return n * n
     *     }
     * }
     *
     * const square = Commands.instance.from(Foo).declareSquare('aws.square')
     * await square.register(new Foo()).execute(5)
     * ```
     */
    public from<T>(target: new (...args: any[]) => T): Declarables<T> {
        type Id = Parameters<Declare<T, Callback>>[0]
        const result = {} as Record<string, Declare<T, Callback>>

        for (const [k, v] of Object.entries<Callback>(getFunctions(target))) {
            const mappedKey = `declare${toTitleCase(k)}`
            const name = !isNameMangled() ? `${target.name}.${k}` : undefined
            const mapInfo = (id: Id) => (typeof id === 'string' ? { id, name } : { name, ...id })

            result[mappedKey] = id => this.declare(mapInfo(id), (instance: T) => v.bind(instance))
        }

        return result as unknown as Declarables<T>
    }

    public dispose(): void {
        vscode.Disposable.from(...this.resources.values()).dispose()
    }

    private addResource<T extends Callback, U extends any[]>(resource: CommandResource<T, U>): CommandResource<T, U> {
        const previous = this.resources.get(resource.id)

        if (previous !== undefined) {
            throw new Error(`Command "${resource.id}" has already been declared by the Toolkit`)
        }

        this.resources.set(resource.id, resource)
        return resource
    }

    /**
     * The default instance of {@link Commands}.
     */
    public static readonly instance = new Commands()

    /**
     * Returns {@link Commands.get} using the default instance.
     */
    public static readonly get = this.instance.get.bind(this.instance)

    /**
     * Returns {@link Commands.register} using the default instance.
     */
    public static readonly register = this.instance.register.bind(this.instance)

    /**
     * Returns {@link Commands.declare} using the default instance.
     */
    public static readonly declare = this.instance.declare.bind(this.instance)

    /**
     * Returns {@link Commands.from} using the default instance.
     */
    public static readonly from = this.instance.from.bind(this.instance)
}

interface Declare<T, F extends Callback> {
    (id: string | Omit<CommandInfo<F>, 'args' | 'label'>): DeclaredCommand<F, [target: T]>
}

type Declarables<T> = {
    [P in FunctionKeys<T> as `declare${Capitalize<P & string>}`]: Declare<T, Functions<T>[P]>
}

type PartialCommand = Omit<vscode.Command, 'arguments' | 'command'>
type PartialTreeItem = Omit<TreeItemContent, 'command'>

interface Builder {
    asUri(): vscode.Uri
    asCommand(content: PartialCommand): vscode.Command
    asTreeNode(content: PartialTreeItem): TreeNode<Command>
    asCodeLens(range: vscode.Range, content: PartialCommand): vscode.CodeLens
}

interface Deferred<T extends Callback, U extends any[]> {
    readonly info: Omit<CommandInfo<T>, 'args' | 'label'>
    readonly factory: CommandFactory<T, U>
}

/**
 * Contains the command implementation and properties.
 *
 * `CommandResources` are registered on the {@link Commands} singleton. This class does not
 * differentiate between 'registered' and 'declared' commands; that abstraction is handled
 * by the singleton.
 */
class CommandResource<T extends Callback = Callback, U extends any[] = any[]> {
    private subscription: vscode.Disposable | undefined
    private idCounter = 0
    public readonly id = this.resource.info.id

    public constructor(private readonly resource: Deferred<T, U>, private readonly commands = vscode.commands) {}

    public get registered() {
        return !!this.subscription
    }

    public build(...args: Parameters<T>): Builder {
        const id = this.resource.info.id

        return {
            asUri: this.buildUri(id, args),
            asCommand: this.buildCommand(id, args),
            asCodeLens: this.buildCodeLens(id, args),
            asTreeNode: this.buildTreeNode(id, args),
        }
    }

    public register(...args: U): RegisteredCommand<T> {
        const { id, name } = this.resource.info
        const label = name ? `"${name}" (id: ${id})` : `"${id}"`
        const target = this.resource.factory(...args)
        const instrumented = (...args: Parameters<T>) => {
            const info: CommandInfo<T> = {
                ...this.resource.info,
                id: id,
                label: label,
                args: args,
            }
            return runCommand(target, info)
        }
        this.subscription = this.commands.registerCommand(this.resource.info.id, instrumented)

        return this
    }

    public async execute(...args: Parameters<T>): Promise<ReturnType<T> | undefined> {
        return this.commands.executeCommand<ReturnType<T>>(this.resource.info.id, ...args)
    }

    public dispose(): void {
        this.subscription?.dispose()
        this.subscription = undefined
    }

    private buildUri(id: string, args: unknown[]) {
        return () => vscode.Uri.parse(`command:${id}?${encodeURIComponent(JSON.stringify(args))}`)
    }

    private buildCommand(id: string, args: unknown[]) {
        return (content: PartialCommand) => ({ ...content, command: id, arguments: args })
    }

    private buildCodeLens(id: string, args: unknown[]) {
        return (range: vscode.Range, content: PartialCommand) => {
            return new vscode.CodeLens(range, this.buildCommand(id, args)(content))
        }
    }

    private buildTreeNode(id: string, args: unknown[]) {
        return (content: PartialTreeItem) => {
            const treeItem = new vscode.TreeItem(content.label, vscode.TreeItemCollapsibleState.None)
            Object.assign(treeItem, {
                ...content,
                command: { command: id, arguments: args, title: content.label },
            })

            return {
                id: `${id}-${(this.idCounter += 1)}`,
                resource: this,
                getTreeItem: () => treeItem,
            }
        }
    }
}

interface CommandInfo<T extends Callback> {
    readonly id: string
    readonly name?: string
    /** Display label, generated from id + name. */
    readonly label?: string
    readonly args: Parameters<T>
    readonly logging?: boolean
    /** Does the command require credentials? (default: false) */
    readonly autoconnect?: boolean

    /**
     * The telemetry metric associated with this command.
     *
     * Metadata can be added during execution like so:
     * ```ts
     * telemetry.aws_foo.record({ exampleMetadata: 'bar' })
     * ```
     *
     * Any metadata is sent with the metric on completion.
     */
    readonly telemetryName?: MetricName
}

// This debouncing is a temporary safe-guard to mitigate the risk of instrumenting all
// commands with telemetry at once. The alternative is to do a gradual rollout although
// it's not much safer in terms of weeding out problematic commands.
const emitInfo = new Map<string, { token: number; startTime: number; debounceCounter: number }>()
const emitTokens: Record<string, number> = {}

function startRecordCommand(id: string, threshold: number): number {
    const currentTime = Date.now()
    const previousEmit = emitInfo.get(id)
<<<<<<< HEAD
    const threshold = isAutomation() ? 0 : 1000 * 60 * 5 // 5 minutes in milliseconds
=======
>>>>>>> cf5c5671
    const token = (emitTokens[id] = (emitTokens[id] ?? 0) + 1)

    if (previousEmit?.startTime !== undefined && currentTime - previousEmit.startTime < threshold) {
        emitInfo.set(id, { ...previousEmit, debounceCounter: previousEmit.debounceCounter + 1 })
        return token
    }

    emitInfo.set(id, { token, startTime: currentTime, debounceCounter: previousEmit?.debounceCounter ?? 0 })
    return token
}

function endRecordCommand(id: string, token: number, name?: MetricName, err?: unknown) {
    const data = emitInfo.get(id)
    const currentTime = Date.now()

    if (token !== data?.token) {
        getLogger().debug(`commands: skipped telemetry for "${id}"`)
        return
    }

    emitInfo.set(id, { ...data, debounceCounter: 0 })

    const metric = name ? (telemetry[name] as Metric<VscodeExecuteCommand>) : telemetry.vscode_executeCommand
    metric.emit({
        command: id,
        debounceCount: data.debounceCounter,
        result: getTelemetryResult(err),
        reason: getTelemetryReason(err),
        duration: currentTime - data.startTime,
    })
}

async function runCommand<T extends Callback>(fn: T, info: CommandInfo<T>): Promise<ReturnType<T> | void> {
    const { args, label, logging } = { logging: true, ...info }
    const logger = logging ? getLogger() : new NullLogger()
    const withArgs = args.length > 0 ? ` with arguments [${args.map(String).join(', ')}]` : ''
    const threshold = isAutomation() || info.telemetryName ? 0 : 300_000 // 5 minutes
    const telemetryToken = startRecordCommand(info.id, threshold)

    logger.debug(`command: running ${label}${withArgs}`)

    if (info.telemetryName !== undefined) {
        telemetry[info.telemetryName].record({ command: info.id })
    }

    try {
        if (info.autoconnect === true) {
            await vscode.commands.executeCommand('_aws.auth.autoConnect')
        }

        const result = await fn(...args)
        logging && endRecordCommand(info.id, telemetryToken, info.telemetryName)

        return result
    } catch (error) {
        logging && endRecordCommand(info.id, telemetryToken, info.telemetryName, error)

        if (errorHandler !== undefined) {
            errorHandler(info, error)
        } else {
            logger.error(`command: ${label} failed without error handler: %s`, error)
            throw error
        }
    }
}

// Error handling may involve other Toolkit modules and so it must be defined and registered at
// the extension entry-point. `Commands` form the backbone of everything else in the Toolkit.
// This file should contain as little application-specific logic as possible.
let errorHandler: (info: Omit<CommandInfo<any>, 'args'>, error: unknown) => void
export function registerErrorHandler(handler: typeof errorHandler): void {
    if (errorHandler !== undefined) {
        throw new TypeError('Error handler has already been registered')
    }

    errorHandler = handler
}<|MERGE_RESOLUTION|>--- conflicted
+++ resolved
@@ -329,10 +329,6 @@
 function startRecordCommand(id: string, threshold: number): number {
     const currentTime = Date.now()
     const previousEmit = emitInfo.get(id)
-<<<<<<< HEAD
-    const threshold = isAutomation() ? 0 : 1000 * 60 * 5 // 5 minutes in milliseconds
-=======
->>>>>>> cf5c5671
     const token = (emitTokens[id] = (emitTokens[id] ?? 0) + 1)
 
     if (previousEmit?.startTime !== undefined && currentTime - previousEmit.startTime < threshold) {
