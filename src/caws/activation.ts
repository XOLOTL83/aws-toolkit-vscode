--- conflicted
+++ resolved
@@ -12,12 +12,8 @@
 import { initCurrentRemoteSourceProvider } from './repos/remoteSourceProvider'
 import { getLogger } from '../shared/logger/logger'
 import { onCredentialsChanged } from './utils'
-<<<<<<< HEAD
-import { cloneCawsRepo, listCommands, login, logout, openCawsResource } from './commands'
+import { cloneCawsRepo, createDevEnv, listCommands, login, logout, openCawsResource } from './commands'
 import { registerCloneHandler } from './cloneHandler'
-=======
-import { cloneCawsRepo, createDevEnv, listCommands, login, logout, openCawsResource } from './commands'
->>>>>>> bccb1a3a
 
 /**
  * Activate CAWS functionality.
@@ -61,10 +57,7 @@
         vscode.commands.registerCommand('aws.caws.openDevEnv', () => openCawsResource('env')),
         vscode.commands.registerCommand('aws.caws.cloneRepo', () => cloneCawsRepo()),
         vscode.commands.registerCommand('aws.caws.listCommands', () => listCommands()),
-<<<<<<< HEAD
-        registerCloneHandler(ctx.uriHandler)
-=======
-        vscode.commands.registerCommand('aws.caws.createDevEnv', () => createDevEnv())
->>>>>>> bccb1a3a
+        vscode.commands.registerCommand('aws.caws.createDevEnv', () => createDevEnv()),
+        registerCloneHandler(ctx.uriHandler),
     )
 }