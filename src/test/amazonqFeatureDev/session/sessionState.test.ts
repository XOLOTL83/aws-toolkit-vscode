/*!
 * Copyright Amazon.com, Inc. or its affiliates. All Rights Reserved.
 * SPDX-License-Identifier: Apache-2.0
 */

import * as vscode from 'vscode'
import assert from 'assert'
import sinon from 'sinon'
<<<<<<< HEAD
import {
    RefinementState,
    MockCodeGenState,
    CodeGenState,
    PrepareCodeGenState,
    PrepareRefinementState,
} from '../../../amazonqFeatureDev/session/sessionState'
import { VirtualFileSystem } from '../../../shared/virtualFilesystem'
=======
import { RefinementState, PrepareRefinementState } from '../../../amazonqFeatureDev/session/sessionState'
>>>>>>> 3d6d5972
import { SessionStateConfig, SessionStateAction } from '../../../amazonqFeatureDev/types'
import { Messenger } from '../../../amazonqFeatureDev/controllers/chat/messenger/messenger'
import { AppToWebViewMessageDispatcher } from '../../../amazonqFeatureDev/views/connector/connector'
import { MessagePublisher } from '../../../amazonq/messages/messagePublisher'
import { FeatureDevClient } from '../../../amazonqFeatureDev/client/featureDev'
import { ToolkitError } from '../../../shared/errors'
import { PrepareRepoFailedError } from '../../../amazonqFeatureDev/errors'
import crypto from 'crypto'
import { TelemetryHelper } from '../../../amazonqFeatureDev/util/telemetryHelper'
import { assertTelemetry } from '../../testUtil'
<<<<<<< HEAD
import * as got from 'got'
=======
import { getFetchStubWithResponse } from '../../common/request.test'
>>>>>>> 3d6d5972

const mockSessionStateAction = (msg?: string): SessionStateAction => {
    return {
        task: 'test-task',
        msg: msg ?? 'test-msg',
        files: [],
        fs: new VirtualFileSystem(),
        messenger: new Messenger(
            new AppToWebViewMessageDispatcher(new MessagePublisher<any>(new vscode.EventEmitter<any>()))
        ),
        telemetry: new TelemetryHelper(),
    }
}

let mockGeneratePlan: sinon.SinonStub
let mockGetCodeGeneration: sinon.SinonStub
let mockExportResultArchive: sinon.SinonStub
let mockCreateUploadUrl: sinon.SinonStub
const mockSessionStateConfig = ({
    conversationId,
    uploadId,
}: {
    conversationId: string
    uploadId: string
}): SessionStateConfig => ({
    sourceRoot: 'fake-source',
    workspaceRoot: 'fake-root',
    conversationId,
    proxyClient: {
        createConversation: () => sinon.stub(),
        createUploadUrl: () => mockCreateUploadUrl(),
        generatePlan: () => mockGeneratePlan(),
        startCodeGeneration: () => sinon.stub(),
        getCodeGeneration: () => mockGetCodeGeneration(),
        exportResultArchive: () => mockExportResultArchive(),
    } as unknown as FeatureDevClient,
    uploadId,
})

describe('sessionState', () => {
    const testApproach = 'test-approach'
    const conversationId = 'conversation-id'
    const uploadId = 'upload-id'
    const tabId = 'tab-id'
    const testConfig = mockSessionStateConfig({ conversationId, uploadId })

    afterEach(() => {
        sinon.restore()
    })

    describe('PrepareRefinementState', () => {
        it('error when failing to prepare repo information', async () => {
            sinon.stub(vscode.workspace, 'findFiles').throws()
            mockCreateUploadUrl = sinon.stub().resolves({ uploadId: '', uploadUrl: '' })
            const testAction = mockSessionStateAction()

            await assert.rejects(() => {
                return new PrepareRefinementState(testConfig, testApproach, tabId).interact(testAction)
            }, PrepareRepoFailedError)
        })

        it('emits telemetry when interaction succeeds', async () => {
            sinon.stub(vscode.workspace, 'findFiles').resolves([])
            mockCreateUploadUrl = sinon.stub().resolves({ uploadId: '', uploadUrl: '' })
            mockGeneratePlan = sinon.stub().resolves(testApproach)
            getFetchStubWithResponse({ status: 200 })

            const testAction = mockSessionStateAction()
            await new PrepareRefinementState(testConfig, testApproach, tabId).interact(testAction)

            assertTelemetry('amazonq_createUpload', {
                amazonqConversationId: conversationId,
                amazonqRepositorySize: 0,
                result: 'Succeeded',
            })
        })
    })

    describe('RefinementState', () => {
        const testAction = mockSessionStateAction()

        it('transitions to RefinementState and returns an approach', async () => {
            sinon.stub(performance, 'now').returns(0)

            mockGeneratePlan = sinon.stub().resolves(testApproach)
            const state = new RefinementState(testConfig, testApproach, tabId, 0)
            const result = await state.interact(testAction)

            assert.deepStrictEqual(result, {
                nextState: new RefinementState(testConfig, testApproach, tabId, 1),
                interaction: {
                    content: `${testApproach}\n`,
                },
            })

            assertTelemetry('amazonq_approachInvoke', {
                result: 'Succeeded',
                amazonqConversationId: conversationId,
                amazonqGenerateApproachIteration: 0,
                amazonqGenerateApproachLatency: 0,
            })
        })

        it('transitions to RefinementState but does not return an approach', async () => {
            mockGeneratePlan = sinon.stub().resolves(undefined)
            const state = new RefinementState(testConfig, testApproach, tabId, 0)
            const result = await state.interact(testAction)
            const invokeFailureApproach =
                'There has been a problem generating an approach. Please open a conversation in a new tab'

            assert.deepStrictEqual(result, {
                nextState: new RefinementState(testConfig, invokeFailureApproach, tabId, 1),
                interaction: {
                    content: `${invokeFailureApproach}\n`,
                },
            })
        })

        it('invalid html gets sanitized', async () => {
            const invalidHTMLApproach =
                '<head><script src="https://foo"></script></head><body><h1>hello world</h1></body>'
            mockGeneratePlan = sinon.stub().resolves(invalidHTMLApproach)
            const state = new RefinementState(testConfig, invalidHTMLApproach, tabId, 0)
            const result = await state.interact(testAction)

            const expectedApproach = `<h1>hello world</h1>`
            assert.deepStrictEqual(result, {
                nextState: new RefinementState(testConfig, expectedApproach, tabId, 1),
                interaction: {
                    content: `${expectedApproach}\n`,
                },
            })
        })
    })

    describe('MockCodeGenState', () => {
        it('loops forever in the same state', async () => {
            sinon.stub(crypto, 'randomUUID').returns('upload-id' as ReturnType<(typeof crypto)['randomUUID']>)
            const testAction = mockSessionStateAction()
            const state = new MockCodeGenState(testConfig, testApproach, tabId)
            const result = await state.interact(testAction)

            assert.deepStrictEqual(result, {
                nextState: state,
                interaction: {},
            })
        })
    })

    describe('PrepareCodeGenState', () => {
        it('error when failing to prepare repo information', async () => {
            sinon.stub(vscode.workspace, 'findFiles').throws()
            mockCreateUploadUrl = sinon.stub().resolves({ uploadId: '', uploadUrl: '' })
            const testAction = mockSessionStateAction()

            await assert.rejects(() => {
                return new PrepareCodeGenState(testConfig, testApproach, [], [], [], tabId, 0).interact(testAction)
            })
        })
    })

    describe('CodeGenState', () => {
        it('transitions to PrepareCodeGenState when codeGenerationStatus ready ', async () => {
            mockGetCodeGeneration = sinon.stub().resolves({ codeGenerationStatus: { status: 'Complete' } })
            mockExportResultArchive = sinon.stub().resolves({ newFileContents: [], deletedFiles: [], references: [] })

            const testAction = mockSessionStateAction()
            const state = new CodeGenState(testConfig, testApproach, [], [], [], tabId, 0)
            const result = await state.interact(testAction)

            const nextState = new PrepareCodeGenState(testConfig, testApproach, [], [], [], tabId, 1)

            assert.deepStrictEqual(result, {
                nextState,
                interaction: {},
            })
        })

        it('fails when codeGenerationStatus failed ', async () => {
            mockGetCodeGeneration = sinon.stub().rejects(new ToolkitError('Code generation failed'))
            const testAction = mockSessionStateAction()
            const state = new CodeGenState(testConfig, testApproach, [], [], [], tabId, 0)
            try {
                await state.interact(testAction)
                assert.fail('failed code generations should throw an error')
            } catch (e: any) {
                assert.deepStrictEqual(e.message, 'Code generation failed')
            }
        })
    })
})<|MERGE_RESOLUTION|>--- conflicted
+++ resolved
@@ -6,7 +6,6 @@
 import * as vscode from 'vscode'
 import assert from 'assert'
 import sinon from 'sinon'
-<<<<<<< HEAD
 import {
     RefinementState,
     MockCodeGenState,
@@ -15,9 +14,6 @@
     PrepareRefinementState,
 } from '../../../amazonqFeatureDev/session/sessionState'
 import { VirtualFileSystem } from '../../../shared/virtualFilesystem'
-=======
-import { RefinementState, PrepareRefinementState } from '../../../amazonqFeatureDev/session/sessionState'
->>>>>>> 3d6d5972
 import { SessionStateConfig, SessionStateAction } from '../../../amazonqFeatureDev/types'
 import { Messenger } from '../../../amazonqFeatureDev/controllers/chat/messenger/messenger'
 import { AppToWebViewMessageDispatcher } from '../../../amazonqFeatureDev/views/connector/connector'
@@ -28,11 +24,7 @@
 import crypto from 'crypto'
 import { TelemetryHelper } from '../../../amazonqFeatureDev/util/telemetryHelper'
 import { assertTelemetry } from '../../testUtil'
-<<<<<<< HEAD
-import * as got from 'got'
-=======
 import { getFetchStubWithResponse } from '../../common/request.test'
->>>>>>> 3d6d5972
 
 const mockSessionStateAction = (msg?: string): SessionStateAction => {
     return {
