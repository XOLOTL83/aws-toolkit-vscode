--- conflicted
+++ resolved
@@ -11,13 +11,8 @@
 import { getLogger } from '../shared/logger'
 import { ExtensionUse, initAuthCommands } from './utils'
 import { isCloud9 } from '../shared/extensionUtilities'
-<<<<<<< HEAD
-import { isInDevEnv } from '../codecatalyst/utils'
+import { isInDevEnv } from '../shared/vscode/env'
 import { registerCommands, getShowManageConnections } from './ui/vue/show'
-=======
-import { isInDevEnv } from '../shared/vscode/env'
-import { showManageConnections } from './ui/vue/show'
->>>>>>> 501168d2
 import { isWeb } from '../common/webUtils'
 
 export async function initialize(
