/*!
 * Copyright 2018 Amazon.com, Inc. or its affiliates. All Rights Reserved.
 * SPDX-License-Identifier: Apache-2.0
 */

import * as vscode from 'vscode'
import * as packageJson from '../../package.json'
import { ClassToInterfaceType } from './utilities/tsUtils'
import { ext } from './extensionGlobals'
import { isCI } from './vscode/env'
import * as logger from './logger'

/**
 * Wraps the VSCode configuration API and provides Toolkit-related
 * configuration functions.
 */
export type SettingsConfiguration = ClassToInterfaceType<DefaultSettingsConfiguration>

<<<<<<< HEAD
export type AwsDevSetting =
    | 'aws.forceCloud9'
    | 'aws.developer.foo1'
    | 'aws.developer.foo2'
    | 'aws.developer.caws.apiKey'
    | 'aws.developer.caws.betaEndpoint'
    | 'aws.developer.mde.betaEndpoint'
=======
export type AwsDevSetting = 'aws.forceCloud9' | 'aws.dev.forceTelemetry' | 'aws.dev.foo'
>>>>>>> 9f29ad17

type JSPrimitiveTypeName =
    | 'undefined'
    | 'object'
    | 'boolean'
    | 'number'
    | 'bigint'
    | 'string'
    | 'symbol'
    | 'function'
    | 'object'

export class DefaultSettingsConfiguration implements SettingsConfiguration {
    public constructor(
        private readonly extensionSettingsPrefix: string = 'aws',
        private readonly log: logger.Logger = logger.getLogger()
    ) {}

    public readSetting<T>(settingKey: string): T | undefined
    public readSetting<T>(settingKey: string, defaultValue: T): T

    /**
     * Reads a vscode setting.
     */
    public readSetting<T>(settingKey: string, defaultValue?: T): T | undefined {
        const settings = vscode.workspace.getConfiguration(this.extensionSettingsPrefix)

        if (!settings) {
            return defaultValue
        }

        const val = settings.get<T>(settingKey)
        return val ?? defaultValue
    }

    /**
     * Sets a config value.
     *
     * Writing to the (VSCode) config store may fail if the user does not have
     * write permissions, or if some requirement is not met.  For example, the
     * `vscode.ConfigurationTarget.Workspace` scope requires a workspace.
     *
     * @param settingKey  Config key name
     * @param value  Config value
     * @param target  Config _scope_
     *
     * @returns true on success, else false
     */
    public async writeSetting<T>(settingKey: string, value: T, target: vscode.ConfigurationTarget): Promise<boolean> {
        try {
            const settings = vscode.workspace.getConfiguration(this.extensionSettingsPrefix)
            await settings.update(settingKey, value, target)
            return true
        } catch (e) {
            this.log.error('failed to set config: %O=%O, error: %O', settingKey, value, e)
            return false
        }
    }
    /**
     * Sets a prompt message as suppressed.
     * @param promptName Name of prompt to suppress
     */
    public async disablePrompt(promptName: string): Promise<void> {
        this.validatePromptSetting(promptName)

        const setting = await this.getSuppressPromptSetting(promptName)
        if (setting === undefined || setting[promptName]) {
            return
        }
        setting[promptName] = true
        await this.writeSetting('suppressPrompts', setting, vscode.ConfigurationTarget.Global)
    }

    /**
     * Returns true if a prompt is enabled, else false.
     * @param promptName Prompt id
     * @returns False when prompt has been suppressed
     */
    public async isPromptEnabled(promptName: string): Promise<boolean> {
        this.validatePromptSetting(promptName)

        const promptSetting = await this.getSuppressPromptSetting(promptName)
        if (promptSetting !== undefined && promptSetting[promptName]) {
            return false
        }
        return true
    }

    /**
     * Gets an 'aws.suppressPrompts' for prompt `promptName`. Resets to a
     * default value if the user setting has an invalid type.
     *
     * @param promptName
     * @returns settings object
     */
    public async getSuppressPromptSetting(promptName: string): Promise<{ [prompt: string]: boolean } | undefined> {
        this.validatePromptSetting(promptName)

        try {
            const setting = this.readSetting<{ [prompt: string]: boolean }>('suppressPrompts')
            if (setting === undefined) {
                return undefined
            }

            if (typeof setting !== 'object') {
                this.log.warn('Setting "aws.suppressPrompts" has an unexpected type. Resetting to default.')
                // writing this setting to an empty object reverts the setting to its default
                await this.writeSetting('suppressPrompts', {}, vscode.ConfigurationTarget.Global)
                return undefined
            }

            if (!(promptName in setting)) {
                this.log.error(`Prompt not found in "aws.suppressPrompts": ${promptName}`)
                return undefined
            }

            if (typeof setting[promptName] !== 'boolean') {
                this.log.warn(
                    `Value for prompts in "aws.suppressPrompts" must be type boolean. Resetting prompt: ${promptName}`
                )
                setting[promptName] = false
                await this.writeSetting('suppressPrompts', setting, vscode.ConfigurationTarget.Global)
                return setting
            }

            return setting
        } catch (e) {
            this.log.error('Failed to get the setting: suppressPrompts', e)
        }
    }

    /**
     * Throws an error if `name` is not a valid 'aws.suppressPrompts' setting.
     */
    private validatePromptSetting(name: string): void {
        const m = packageJson.contributes.configuration.properties['aws.suppressPrompts'].properties
        if (!(m as any)[name]) {
            throw Error(`config: unknown aws.suppressPrompts item: "${name}"`)
        }
    }

    public readDevSetting<T>(key: AwsDevSetting): string
    public readDevSetting<T>(key: AwsDevSetting, type: JSPrimitiveTypeName, silent: boolean): T | undefined

    /**
     * Gets the value of a developer only setting.
     *
     * TODO: show a dialog if this is used, and/or make a UI change (such as
     * changing the AWS Explorer color) so that it's obvious that Toolkit is in
     * "Developer mode". Throw an error in CI.
     */
    public readDevSetting<T>(
        key: AwsDevSetting,
        type: JSPrimitiveTypeName = 'string',
        silent: boolean = false
    ): T | undefined {
        const config = vscode.workspace.getConfiguration()
        const val = config.get<T>(key)
        if (val === undefined) {
            const msg = `settings: readDevSetting(): setting "${key}": not found`
            if (!silent && !isCI()) {
                throw Error(`AWS Toolkit: ${msg}`)
            }
            // Do not log; the common case is that a developer setting does _not_ exist.
            return undefined
        }

        const actualType = typeof val
        if (actualType !== type) {
            const msg = `settings: readDevSetting(): setting "${key}": got ${actualType}, expected ${type}`
            if (!silent) {
                throw Error(`AWS Toolkit: ${msg}`)
            }
            this.log.error(msg)
            return undefined
        }

        if (ext.awsContext) {
            ext.awsContext.setDeveloperMode(true, key)
        }
        return val
    }
}<|MERGE_RESOLUTION|>--- conflicted
+++ resolved
@@ -16,17 +16,12 @@
  */
 export type SettingsConfiguration = ClassToInterfaceType<DefaultSettingsConfiguration>
 
-<<<<<<< HEAD
 export type AwsDevSetting =
     | 'aws.forceCloud9'
-    | 'aws.developer.foo1'
-    | 'aws.developer.foo2'
+    | 'aws.dev.forceTelemetry'
     | 'aws.developer.caws.apiKey'
     | 'aws.developer.caws.betaEndpoint'
     | 'aws.developer.mde.betaEndpoint'
-=======
-export type AwsDevSetting = 'aws.forceCloud9' | 'aws.dev.forceTelemetry' | 'aws.dev.foo'
->>>>>>> 9f29ad17
 
 type JSPrimitiveTypeName =
     | 'undefined'
