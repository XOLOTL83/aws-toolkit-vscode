/*!
 * Copyright Amazon.com, Inc. or its affiliates. All Rights Reserved.
 * SPDX-License-Identifier: Apache-2.0
 */

import * as vscode from 'vscode'
import globals from '../../shared/extensionGlobals'
import { distance } from 'fastest-levenshtein'
import { AcceptedSuggestionEntry } from '../models/model'
import { getLogger } from '../../shared/logger/logger'
import { telemetry } from '../../shared/telemetry/telemetry'
import { CodeWhispererUserGroupSettings } from '../util/userGroupUtil'
import { AuthUtil } from '../util/authUtil'
<<<<<<< HEAD
// import { TelemetryHelper } from '../util/telemetryHelper'
=======
>>>>>>> 4b574438

/**
 * This singleton class is mainly used for calculating the percentage of user modification.
 * The current calculation method is (Levenshtein edit distance / acceptedSuggestion.length).
 */
export class CodeWhispererTracker {
    private _eventQueue: AcceptedSuggestionEntry[]
    private _timer?: NodeJS.Timer
    private static instance: CodeWhispererTracker

    /**
     * the interval of the background thread invocation, which is triggered by the timer
     */
    private static readonly defaultCheckPeriodMillis = 1000 * 60 * 1 // 1 minute in milliseconds
    /**
     * modification should be recorded at least 5 minutes after accepted into the editor
     */
    private static readonly defaultModificationIntervalMillis = 1000 * 60 * 5 // 5 minutes in milliseconds

    /**
     * This is to avoid user overflowing the eventQueue by spamming accepted suggestions
     */
    private static readonly defaultMaxQueueSize = 10000

    private constructor() {
        this._eventQueue = []
    }

    public enqueue(suggestion: AcceptedSuggestionEntry) {
        if (!globals.telemetry.telemetryEnabled) {
            return
        }

        if (this._eventQueue.length >= 0) {
            this.startTimer()
        }

        if (this._eventQueue.length >= CodeWhispererTracker.defaultMaxQueueSize) {
            this._eventQueue.shift()
        }
        this._eventQueue.push(suggestion)
    }

    public async flush() {
        if (!globals.telemetry.telemetryEnabled) {
            this._eventQueue = []
            this.closeTimer()
            return
        }

        const currentTime = new Date()
        const newEventQueue: AcceptedSuggestionEntry[] = []
        for (const suggestion of this._eventQueue) {
            if (
                currentTime.getTime() - suggestion.time.getTime() >
                CodeWhispererTracker.defaultModificationIntervalMillis
            ) {
                this.emitTelemetryOnSuggestion(suggestion)
            } else {
                newEventQueue.push(suggestion)
            }
        }

        this._eventQueue = newEventQueue
        if (this._eventQueue.length === 0) {
            this.closeTimer()
        }
    }

    public async emitTelemetryOnSuggestion(suggestion: AcceptedSuggestionEntry) {
        let percentage = 1.0
        try {
            if (suggestion.fileUrl?.scheme !== '') {
                const document = await vscode.workspace.openTextDocument(suggestion.fileUrl)
                if (document) {
                    const currString = document.getText(
                        new vscode.Range(suggestion.startPosition, suggestion.endPosition)
                    )
                    percentage = this.checkDiff(currString, suggestion.originalString)
                }
            }
        } catch (e) {
            getLogger().verbose(`Exception Thrown from CodeWhispererTracker: ${e}`)
        } finally {
            telemetry.codewhisperer_userModification.emit({
                codewhispererRequestId: suggestion.requestId ? suggestion.requestId : 'undefined',
                codewhispererSessionId: suggestion.sessionId ? suggestion.sessionId : undefined,
                codewhispererTriggerType: suggestion.triggerType,
                codewhispererSuggestionIndex: suggestion.index ? suggestion.index : 0,
                codewhispererModificationPercentage: percentage ? percentage : 0,
                codewhispererCompletionType: suggestion.completionType,
                codewhispererLanguage: suggestion.language,
                credentialStartUrl: AuthUtil.instance.startUrl,
                codewhispererUserGroup: CodeWhispererUserGroupSettings.getUserGroup().toString(),
            })
            // Temperary comment out user modification event, need further discussion on how to calculate this metric
            // TelemetryHelper.instance.sendUserModificationEvent(suggestion, percentage)
        }
    }

    /**
     * This function calculates the Levenshtein edit distance of currString from original accepted String
     * then return a percentage against the length of accepted string (capped by 1,0)
     * @param currString the current string in the same location as the previously accepted suggestion
     * @param acceptedString the accepted suggestion that was inserted into the editor
     */
    public checkDiff(currString?: string, acceptedString?: string): number {
        if (!currString || !acceptedString || currString.length == 0 || acceptedString.length == 0) {
            return 1.0
        }

        const diff = distance(currString, acceptedString)
        return Math.min(1.0, diff / acceptedString.length)
    }

    public async startTimer() {
        if (!this._timer) {
            this._timer = setTimeout(async () => {
                try {
                    await this.flush()
                } finally {
                    if (this._timer !== undefined) {
                        this._timer!.refresh()
                    }
                }
            }, CodeWhispererTracker.defaultCheckPeriodMillis)
        }
    }

    public closeTimer() {
        if (this._timer !== undefined) {
            clearTimeout(this._timer)
            this._timer = undefined
        }
    }

    public async shutdown() {
        this.closeTimer()

        if (globals.telemetry.telemetryEnabled) {
            try {
                this.flush()
            } finally {
                this._eventQueue = []
            }
        }
    }

    public static getTracker(): CodeWhispererTracker {
        if (!CodeWhispererTracker.instance) {
            CodeWhispererTracker.instance = new CodeWhispererTracker()
        }
        return CodeWhispererTracker.instance
    }
}<|MERGE_RESOLUTION|>--- conflicted
+++ resolved
@@ -11,10 +11,6 @@
 import { telemetry } from '../../shared/telemetry/telemetry'
 import { CodeWhispererUserGroupSettings } from '../util/userGroupUtil'
 import { AuthUtil } from '../util/authUtil'
-<<<<<<< HEAD
-// import { TelemetryHelper } from '../util/telemetryHelper'
-=======
->>>>>>> 4b574438
 
 /**
  * This singleton class is mainly used for calculating the percentage of user modification.
