/*!
 * Copyright 2021 Amazon.com, Inc. or its affiliates. All Rights Reserved.
 * SPDX-License-Identifier: Apache-2.0
 */

import { DefaultS3Client, SignedUrlRequest } from '../../shared/clients/s3Client'
import * as nls from 'vscode-nls'
import { Env } from '../../shared/vscode/env'
import { copyToClipboard } from '../../shared/utilities/messages'
import { S3FileNode } from '../explorer/s3FileNode'
<<<<<<< HEAD
import { Window } from '../../shared/vscode/window'
=======
import * as vscode from 'vscode'
import { localize } from '../../shared/utilities/vsCodeUtils'
>>>>>>> 3089d02b
import { invalidNumberWarning } from '../../shared/localizedText'
import { telemetry } from '../../shared/telemetry/telemetry'
import { ToolkitError } from '../../shared/errors'
import { Wizard } from '../../shared/wizards/wizard'
import { createQuickPick, DataQuickPickItem } from '../../shared/ui/pickerPrompter'
import { createCommonButtons } from '../../shared/ui/buttons'
import { createInputBox } from '../../shared/ui/inputPrompter'
import { createRegionPrompter } from '../../shared/ui/common/region'
import { getLogger } from '../../shared/logger'
import { CancellationError } from '../../shared/utilities/timeoutUtils'
import { s3PresigndUrlHelpUrl } from '../../shared/constants'
import { S3FolderNode } from '../explorer/s3FolderNode'
import { S3BucketNode } from '../explorer/s3BucketNode'

const localize = nls.loadMessageBundle()

<<<<<<< HEAD
export async function presignedURLCommand(
    node?: S3FileNode | S3FolderNode | S3BucketNode,
    window = Window.vscode(),
    env = Env.vscode()
): Promise<void> {
=======
export async function presignedURLCommand(node: S3FileNode, env = Env.vscode()): Promise<void> {
>>>>>>> 3089d02b
    await telemetry.s3_copyUrl.run(async span => {
        span.record({ presigned: true })
        let nodeInfo: PresignedUrlWizardOptions | undefined
        if (node) {
            nodeInfo = {
                region: node.bucket.region,
                bucketname: node.bucket.name,
            }
            if (node instanceof S3FileNode) {
                nodeInfo.key = node.file.key
            }
            if (node instanceof S3FolderNode) {
                nodeInfo.folderPrefix = node.folder.path
            }
        }

<<<<<<< HEAD
        const response = await new PresignedUrlWizard(nodeInfo).run()
        if (!response) {
            getLogger().debug('s3: PresignedUrlWizard returned undefined. User cancelled.')
            throw new CancellationError('user')
=======
        const validTime = await promptTime(node.file.key)
        const s3Client = node.s3
        const request: SignedUrlRequest = {
            bucketName: node.bucket.name,
            key: node.file.key,
            time: validTime * 60,
            operation: 'getObject',
>>>>>>> 3089d02b
        }

        const request = response.signedUrlParams
        const s3Client = node ? node.s3 : new DefaultS3Client(response.region)

        const url = await s3Client.getSignedUrl(request).catch(e => {
            throw ToolkitError.chain(
                e,
                'Error creating the presigned URL. Make sure you have access to the requested file.'
            )
        })

        await copyToClipboard(url, 'URL', env)
    })
}

<<<<<<< HEAD
function validateTime(time: string): string | undefined {
    const number = Number(time)

    if (isNaN(Number(time)) || !Number.isSafeInteger(number) || Number(time) <= 0) {
        return invalidNumberWarning
    }

    return undefined
}

export interface PresignedUrlWizardState {
    region: string
    folderPrefix?: string
    signedUrlParams: SignedUrlRequest
}

export interface PresignedUrlWizardOptions {
    region: string
    bucketname: string
    key?: string
    folderPrefix?: string
}

export class PresignedUrlWizard extends Wizard<PresignedUrlWizardState> {
    constructor(nodeInfo?: PresignedUrlWizardOptions) {
        // If command is initiated from a S3FileNode, initialize state with region and bucket name
        // Prompters by default are skipped when the data for their form field is present
        super({
            initState: {
                region: nodeInfo?.region,
                folderPrefix: nodeInfo?.folderPrefix,
                signedUrlParams: nodeInfo
                    ? ({ bucketName: nodeInfo.bucketname, key: nodeInfo.key } as SignedUrlRequest)
                    : undefined,
            },
        })
        this.form.region.bindPrompter(() => createRegionPrompter().transform(region => region.id))
        this.form.signedUrlParams.operation.bindPrompter(() => createOperationPrompter())
        this.form.signedUrlParams.bucketName.bindPrompter(({ region }) =>
            createBucketPrompter(assertDefined(region, 'region'))
        )

        this.form.signedUrlParams.key.bindPrompter(({ region, signedUrlParams }) =>
            createS3FilePrompter(
                assertDefined(region, 'region'),
                assertDefined(signedUrlParams?.bucketName, 'bucketName'),
                assertDefined(signedUrlParams?.operation, 'operation'),
                nodeInfo?.folderPrefix
            ).transform(key => {
                if (nodeInfo?.folderPrefix) {
                    return nodeInfo.folderPrefix + key
                }
                return key
            })
        )

        this.form.signedUrlParams.time.bindPrompter(({ signedUrlParams }) =>
            createExpiryPrompter(assertDefined(signedUrlParams?.key, 'key')).transform(s => Number(s) * 60)
        )

        function assertDefined<T>(val: T | undefined, key: string): T {
            if (val === undefined) {
                throw Error(`PresignedUrlWizard: "${key}" is undefined`)
            }
            return val
        }
    }
}

function createOperationPrompter() {
    const items: DataQuickPickItem<string>[] = [
        { label: 'Download (GET)', data: 'getObject' },
        { label: 'Upload (PUT)', data: 'putObject' },
    ]

    return createQuickPick(items, {
        title: 'Presigned URL: Choose an operation',
        buttons: createCommonButtons(s3PresigndUrlHelpUrl),
    })
}

function createExpiryPrompter(path: string) {
    return createInputBox({
=======
export async function promptTime(fileName: string): Promise<number> {
    const timeStr = await vscode.window.showInputBox({
>>>>>>> 3089d02b
        value: '15',
        prompt: localize(
            'AWS.s3.presignedURL.epiryPrompt',
            'Specify the time (minutes) until URL will expire for path: {0}',
            path
        ),
        placeholder: 'Defaults to 15 minutes',
        validateInput: validateTime,
        buttons: createCommonButtons(s3PresigndUrlHelpUrl),
    })
}

function createBucketPrompter(region: string) {
    const client = new DefaultS3Client(region)
    const items = client.listBucketsIterable().map(b => [
        {
            label: b.Name,
            data: b.Name,
        },
    ])

    return createQuickPick(items, { title: 'Select an S3 Bucket', buttons: createCommonButtons(s3PresigndUrlHelpUrl) })
}

function createS3FilePrompter(region: string, bucket: string, operation: string, folderPath?: string) {
    if (operation === 'getObject') {
        const items = getS3Files(region, bucket, folderPath)
        return createQuickPick(items, {
            title: 'Choose the file for the presigned URL',
            buttons: createCommonButtons(s3PresigndUrlHelpUrl),
        })
    }
    return createInputBox({
        title: 'Specify the key (S3 file path) where the upload will be saved',
        buttons: createCommonButtons(s3PresigndUrlHelpUrl),
    })
}

async function getS3Files(region: string, bucket: string, folderPath?: string) {
    const client = new DefaultS3Client(region)
    const files = (await client.listFiles({ bucketName: bucket, folderPath })).files
    const items: DataQuickPickItem<string>[] = files.map(f => {
        return {
            label: f.name,
            data: f.key,
        }
    })
    return items
}<|MERGE_RESOLUTION|>--- conflicted
+++ resolved
@@ -8,12 +8,6 @@
 import { Env } from '../../shared/vscode/env'
 import { copyToClipboard } from '../../shared/utilities/messages'
 import { S3FileNode } from '../explorer/s3FileNode'
-<<<<<<< HEAD
-import { Window } from '../../shared/vscode/window'
-=======
-import * as vscode from 'vscode'
-import { localize } from '../../shared/utilities/vsCodeUtils'
->>>>>>> 3089d02b
 import { invalidNumberWarning } from '../../shared/localizedText'
 import { telemetry } from '../../shared/telemetry/telemetry'
 import { ToolkitError } from '../../shared/errors'
@@ -26,19 +20,10 @@
 import { CancellationError } from '../../shared/utilities/timeoutUtils'
 import { s3PresigndUrlHelpUrl } from '../../shared/constants'
 import { S3FolderNode } from '../explorer/s3FolderNode'
-import { S3BucketNode } from '../explorer/s3BucketNode'
 
 const localize = nls.loadMessageBundle()
 
-<<<<<<< HEAD
-export async function presignedURLCommand(
-    node?: S3FileNode | S3FolderNode | S3BucketNode,
-    window = Window.vscode(),
-    env = Env.vscode()
-): Promise<void> {
-=======
 export async function presignedURLCommand(node: S3FileNode, env = Env.vscode()): Promise<void> {
->>>>>>> 3089d02b
     await telemetry.s3_copyUrl.run(async span => {
         span.record({ presigned: true })
         let nodeInfo: PresignedUrlWizardOptions | undefined
@@ -55,20 +40,10 @@
             }
         }
 
-<<<<<<< HEAD
         const response = await new PresignedUrlWizard(nodeInfo).run()
         if (!response) {
             getLogger().debug('s3: PresignedUrlWizard returned undefined. User cancelled.')
             throw new CancellationError('user')
-=======
-        const validTime = await promptTime(node.file.key)
-        const s3Client = node.s3
-        const request: SignedUrlRequest = {
-            bucketName: node.bucket.name,
-            key: node.file.key,
-            time: validTime * 60,
-            operation: 'getObject',
->>>>>>> 3089d02b
         }
 
         const request = response.signedUrlParams
@@ -85,7 +60,6 @@
     })
 }
 
-<<<<<<< HEAD
 function validateTime(time: string): string | undefined {
     const number = Number(time)
 
@@ -169,10 +143,6 @@
 
 function createExpiryPrompter(path: string) {
     return createInputBox({
-=======
-export async function promptTime(fileName: string): Promise<number> {
-    const timeStr = await vscode.window.showInputBox({
->>>>>>> 3089d02b
         value: '15',
         prompt: localize(
             'AWS.s3.presignedURL.epiryPrompt',
